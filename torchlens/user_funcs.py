import os
from typing import Any, Callable, Dict, List, Optional, Union

import pandas as pd
import torch
from torch import nn
import random

from tqdm import tqdm

from torchlens.helper_funcs import warn_parallel, get_vars_of_type_from_obj, set_random_seed
from torchlens.model_funcs import ModelHistory, run_model_and_save_specified_activations


def get_model_activations(model: nn.Module,
                          input_args: Union[torch.Tensor, List[Any]],
                          input_kwargs: Dict[Any, Any] = None,
                          which_layers: Union[str, List] = 'all',
                          activation_postfunc: Optional[Callable] = None,
                          mark_input_output_distances: bool = False,
                          output_device: str = 'same',
                          detach_saved_tensors: bool = False,
                          save_gradients: bool = False,
                          vis_opt: str = 'none',
                          vis_nesting_depth: int = 1000,
                          vis_outpath: str = 'graph.gv',
                          vis_save_only: bool = False,
                          vis_fileformat: str = 'pdf',
                          vis_buffer_layers: bool = False,
                          vis_direction: str = 'vertical',
                          random_seed: Optional[int] = None) -> ModelHistory:
    """Runs a forward pass through a model given input x, and returns a ModelHistory object containing a log
    (layer activations and accompanying layer metadata) of the forward pass for all layers specified in which_layers,
    and optionally visualizes the model graph if vis_opt is set to 'rolled' or 'unrolled'.

    In which_layers, can specify 'all', for all layers (default), or a list containing any combination of:
    1) desired layer names (e.g., 'conv2d_1_1'; if a layer has multiple passes, this includes all passes),
    2) a layer pass (e.g., conv2d_1_1:2 for just the second pass), 3) a module name to fetch the output of a particular
    module, 4) the ordinal index of a layer in the model (e.g. 3 for the third layer, -2 for the second to last, etc.),
    or 5) a desired substring with which to filter desired layers (e.g., 'conv2d' for all conv2d layers).

    Args:
        model: PyTorch model
        input_args: input arguments for model forward pass; as a list if multiple, else as a single tensor.
        input_kwargs: keyword arguments for model forward pass
        which_layers: list of layers to include (described above), or 'all' to include all layers.
        activation_postfunc: Function to apply to tensors before saving them (e.g., channelwise averaging).
        mark_input_output_distances: whether to mark the distance of each layer from the input or output;
            False by default since this is computationally expensive.
        output_device: device where saved tensors are to be stored. Either 'same' to keep on the same device,
            or 'cpu' or 'cuda' to move them to cpu or cuda when saved.
        detach_saved_tensors: whether to detach the saved tensors, so they remain attached to the computational graph
        save_gradients: whether to save gradients from any subsequent backward pass
        vis_opt: whether, and how, to visualize the network; 'none' for
            no visualization, 'rolled' to show the graph in rolled-up format (i.e.,
            one node per layer if a recurrent network), or 'unrolled' to show the graph
            in unrolled format (i.e., one node per pass through a layer if a recurrent)
        vis_nesting_depth: How many levels of nested modules to show; 1 for only top-level modules, 2 for two
            levels, etc.
        vis_outpath: file path to save the graph visualization
        vis_save_only: whether to only save the graph visual without immediately showing it
        vis_fileformat: the format of the visualization (e.g,. 'pdf', 'jpg', etc.)
        vis_buffer_layers: whether to visualize the buffer layers
        vis_direction: either 'vertical' or 'horizontal'
        random_seed: which random seed to use in case model involves randomness

    Returns:
        ModelHistory object with layer activations and metadata
    """
    if not input_kwargs:
        input_kwargs = {}

    warn_parallel()

    if vis_opt not in ['none', 'rolled', 'unrolled']:
        raise ValueError("Visualization option must be either 'none', 'rolled', or 'unrolled'.")

    if output_device not in ['same', 'cpu', 'cuda']:
        raise ValueError("output_device must be either 'same', 'cpu', or 'cuda'.")

    # If not saving all layers, do a probe pass.

    if which_layers == 'all':
        tensor_nums_to_save = 'all'
    elif which_layers in ['none', None, []]:
        tensor_nums_to_save = None
    else:
        model_history = run_model_and_save_specified_activations(model,
                                                                 input_args,
                                                                 input_kwargs,
                                                                 None,
<<<<<<< HEAD
                                                                 activation_postfunc,
=======
                                                                 output_device,
>>>>>>> c33aec6d
                                                                 False,
                                                                 random_seed=random_seed)
        tensor_nums_to_save = model_history.get_op_nums_from_user_labels(which_layers)

    # And now save the activations for real.

    model_history = run_model_and_save_specified_activations(model,
                                                             input_args,
                                                             input_kwargs,
                                                             tensor_nums_to_save,
<<<<<<< HEAD
                                                             activation_postfunc,
=======
                                                             output_device,
>>>>>>> c33aec6d
                                                             mark_input_output_distances,
                                                             detach_saved_tensors,
                                                             save_gradients,
                                                             random_seed)

    # Visualize if desired.
    if vis_opt != 'none':
        model_history.render_graph(vis_opt,
                                   vis_nesting_depth,
                                   vis_outpath,
                                   vis_save_only,
                                   vis_fileformat,
                                   vis_buffer_layers,
                                   vis_direction)  # change after adding options

    return model_history


def get_model_structure(model: nn.Module,
                        input_args: torch.Tensor,
                        input_kwargs: Dict[Any, Any] = None,
                        mark_input_output_distances: bool = False,
                        random_seed: Optional[int] = None) -> ModelHistory:
    """
    Equivalent to get_model_activations, but only fetches layer metadata without saving activations.

    Args:
        model: PyTorch model.
        input_args: input arguments for model forward pass; as a list if multiple, else as a single tensor.
        input_kwargs: Keyword arguments for model forward pass, if applicable
        mark_input_output_distances: whether to mark the distance of each layer from the input or output;
            False by default since this is computationally expensive.
        random_seed: which random seed to use in case model involves randomness

    Returns:
        history_dict: Dict of dicts with the activations from each layer.
    """
    if not input_kwargs:
        input_kwargs = {}

    warn_parallel()
    model_history = run_model_and_save_specified_activations(model=model,
                                                             input_args=input_args,
                                                             input_kwargs=input_kwargs,
                                                             tensor_nums_to_save=None,
                                                             activation_postfunc=None,
                                                             mark_input_output_distances=mark_input_output_distances,
                                                             detach_saved_tensors=False,
                                                             save_gradients=False,
                                                             random_seed=random_seed)
    return model_history


def show_model_graph(model: nn.Module,
                     input_args: Union[torch.Tensor, List[Any]],
                     input_kwargs: Dict[Any, Any] = None,
                     vis_opt: str = 'unrolled',
                     vis_nesting_depth: int = 1000,
                     vis_outpath: str = 'graph.gv',
                     save_only: bool = False,
                     vis_fileformat: str = 'pdf',
                     vis_buffer_layers: bool = False,
                     vis_direction: str = 'vertical',
                     random_seed: Optional[int] = None) -> None:
    """Visualize the model graph without saving any activations.

    Args:
        model: PyTorch model
        input_args: Arguments for model forward pass
        input_kwargs: Keyword arguments for model forward pass
        vis_opt: whether, and how, to visualize the network; 'none' for
            no visualization, 'rolled' to show the graph in rolled-up format (i.e.,
            one node per layer if a recurrent network), or 'unrolled' to show the graph
            in unrolled format (i.e., one node per pass through a layer if a recurrent)
        vis_nesting_depth: How many levels of nested modules to show; 1 for only top-level modules, 2 for two
            levels, etc.
        vis_outpath: file path to save the graph visualization
        save_only: whether to only save the graph visual without immediately showing it
        vis_fileformat: the format of the visualization (e.g,. 'pdf', 'jpg', etc.)
        vis_buffer_layers: whether to visualize the buffer layers
        vis_direction: either 'vertical' or 'horizontal'
        random_seed: which random seed to use in case model involves randomness

    Returns:
        Nothing.
    """
    if not input_kwargs:
        input_kwargs = {}

    if vis_opt not in ['none', 'rolled', 'unrolled']:
        raise ValueError("Visualization option must be either 'none', 'rolled', or 'unrolled'.")

    model_history = run_model_and_save_specified_activations(model=model,
                                                             input_args=input_args,
                                                             input_kwargs=input_kwargs,
                                                             tensor_nums_to_save=None,
                                                             activation_postfunc=None,
                                                             mark_input_output_distances=False,
                                                             detach_saved_tensors=False,
                                                             save_gradients=False,
                                                             random_seed=random_seed)
    model_history.render_graph(vis_opt,
                               vis_nesting_depth,
                               vis_outpath,
                               save_only,
                               vis_fileformat,
                               vis_buffer_layers,
                               vis_direction)


def validate_saved_activations(model: nn.Module,
                               input_args: Union[torch.Tensor, List[Any]],
                               input_kwargs: Dict[Any, Any] = None,
                               random_seed: Union[int, None] = None,
                               verbose: bool = False) -> bool:
    """Validate that the saved model activations correctly reproduce the ground truth output. This function works by
    running a forward pass through the model, saving all activations, re-running the forward pass starting from
    the saved activations in each layer, and checking that the resulting output matches the original output.
    Additionally, it substitutes in random activations and checks whether the output changes accordingly, for
    at least min_proportion_consequential_layers of the layers (in case some layers do not change the output for some
    reason). Returns True if a model passes these tests for the given input, and False otherwise.

    Args:
        model: PyTorch model.
        input_args: Input for which to validate the saved activations.
        input_kwargs: Keyword arguments for model forward pass
        random_seed: random seed in case model is stochastic
        verbose: whether to show verbose error messages
    Returns:
        True if the saved activations correctly reproduce the ground truth output, false otherwise.
    """
    warn_parallel()
    if random_seed is None:  # set random seed
        random_seed = random.randint(1, 4294967294)
    set_random_seed(random_seed)
    if type(input_args) == torch.Tensor:
        input_args = [input_args]
    if not input_kwargs:
        input_kwargs = {}
    ground_truth_output_tensors = get_vars_of_type_from_obj(model(*input_args, **input_kwargs), torch.Tensor)
    model_history = run_model_and_save_specified_activations(model=model,
                                                             input_args=input_args,
                                                             input_kwargs=input_kwargs,
                                                             tensor_nums_to_save='all',
                                                             activation_postfunc=None,
                                                             mark_input_output_distances=False,
                                                             detach_saved_tensors=False,
                                                             save_gradients=False,
                                                             random_seed=random_seed)
    activations_are_valid = model_history.validate_saved_activations(ground_truth_output_tensors, verbose)

    model_history.cleanup()
    del model_history
    return activations_are_valid


def validate_batch_of_models_and_inputs(models_and_inputs_dict: Dict[str, Dict[str, Union[str, Callable, Dict]]],
                                        out_path: str,
                                        redo_model_if_already_run: bool = True) -> pd.DataFrame:
    """Given multiple models and several inputs for each, validates the saved activations for all of them
    and returns a Pandas dataframe summarizing the validation results.

    Args:
        models_and_inputs_dict: Dict mapping each model name to a dict of model info:
                model_category: category of model (e.g., torchvision; just for directory bookkeeping)
                model_loading_func: function to load the model
                model_sample_inputs: dict of example inputs {name: input}
        out_path: Path to save the validation results to
        redo_model_if_already_run: If True, will re-run the validation for a model even if already run

    Returns:
        Pandas dataframe with validation information for each model and input
    """
    if os.path.exists(out_path):
        current_csv = pd.read_csv(out_path)
    else:
        current_csv = pd.DataFrame.from_dict({'model_category': [],
                                              'model_name': [],
                                              'input_name': [],
                                              'validation_success': []})
    models_already_run = current_csv['model_name'].unique()
    for model_name, model_info in tqdm(models_and_inputs_dict.items(), desc='Validating models'):
        print(f'Validating model {model_name}')
        if model_name in models_already_run and not redo_model_if_already_run:
            continue
        model_category = model_info['model_category']
        model_loading_func = model_info['model_loading_func']
        model = model_loading_func()
        model_sample_inputs = model_info['model_sample_inputs']
        for input_name, x in model_sample_inputs.items():
            validation_success = validate_saved_activations(model, x)
            current_csv = current_csv.append({'model_category': model_category,
                                              'model_name': model_name,
                                              'input_name': input_name,
                                              'validation_success': validation_success},
                                             ignore_index=True)
        current_csv.to_csv(out_path, index=False)
        del model
    return current_csv<|MERGE_RESOLUTION|>--- conflicted
+++ resolved
@@ -89,11 +89,8 @@
                                                                  input_args,
                                                                  input_kwargs,
                                                                  None,
-<<<<<<< HEAD
+                                                                 output_device,
                                                                  activation_postfunc,
-=======
-                                                                 output_device,
->>>>>>> c33aec6d
                                                                  False,
                                                                  random_seed=random_seed)
         tensor_nums_to_save = model_history.get_op_nums_from_user_labels(which_layers)
@@ -104,11 +101,8 @@
                                                              input_args,
                                                              input_kwargs,
                                                              tensor_nums_to_save,
-<<<<<<< HEAD
+                                                             output_device,
                                                              activation_postfunc,
-=======
-                                                             output_device,
->>>>>>> c33aec6d
                                                              mark_input_output_distances,
                                                              detach_saved_tensors,
                                                              save_gradients,
