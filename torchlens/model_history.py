# This file is for defining the ModelHistory class that stores the representation of the forward pass.

import copy
import itertools as it
import os
import random
import time
from collections import OrderedDict, defaultdict
from typing import Any, Callable, Dict, List, Optional, Set, Tuple, Union

import graphviz
import numpy as np
import pandas as pd
import torch
from IPython.core.display import display

from torchlens.constants import MODEL_HISTORY_FIELD_ORDER, TENSOR_LOG_ENTRY_FIELD_ORDER
from torchlens.helper_funcs import get_attr_values_from_tensor_list, get_tensor_memory_amount, \
    get_vars_of_type_from_obj, human_readable_size, identity, in_notebook, int_list_to_compact_str, \
    log_current_rng_states, set_rng_from_saved_states, make_short_barcode_from_input, make_var_iterable, \
    print_override, remove_entry_from_list, safe_copy, make_random_barcode, tuple_tolerant_assign


class TensorLogEntry:
    def __init__(self, fields_dict: Dict):
        """Object that stores information about a single tensor operation in the forward pass,
        including metadata and the tensor itself (if specified). Initialized by passing in a dictionary with
        values for all fields.

        Args:
            fields_dict: Dict with values for all fields in TensorLogEntry.
        """
        # Note: this all has to be tediously initialized instead of a for-loop in order for
        # autocomplete features to work well. But, this also serves as a reference for all attributes
        # of a tensor log entry.

        # Check that fields_dict contains all fields for TensorLogEntry:
        field_order_set = set(TENSOR_LOG_ENTRY_FIELD_ORDER)
        fields_dict_key_set = set(fields_dict.keys())
        if fields_dict_key_set != field_order_set:
            error_str = "Error initializing TensorLogEntry:"
            missing_fields = field_order_set - fields_dict_key_set
            extra_fields = fields_dict_key_set - field_order_set
            if len(missing_fields) > 0:
                error_str += f"\n\t- Missing fields {', '.join(missing_fields)}"
            if len(extra_fields) > 0:
                error_str += f"\n\t- Extra fields {', '.join(extra_fields)}"
            raise ValueError(error_str)

        # General info:
        self.tensor_label_raw = fields_dict['tensor_label_raw']
        self.layer_label_raw = fields_dict['layer_label_raw']
        self.operation_num = fields_dict['operation_num']
        self.realtime_tensor_num = fields_dict['realtime_tensor_num']
        self.source_model_history = fields_dict['source_model_history']
        self.pass_finished = fields_dict['pass_finished']

        # Label info:
        self.layer_label = fields_dict['layer_label']
        self.layer_label_short = fields_dict['layer_label_short']
        self.layer_label_w_pass = fields_dict['layer_label_w_pass']
        self.layer_label_w_pass_short = fields_dict['layer_label_w_pass_short']
        self.layer_label_no_pass = fields_dict['layer_label_no_pass']
        self.layer_label_no_pass_short = fields_dict['layer_label_no_pass_short']
        self.layer_type = fields_dict['layer_type']
        self.layer_type_num = fields_dict['layer_type_num']
        self.layer_total_num = fields_dict['layer_total_num']
        self.pass_num = fields_dict['pass_num']
        self.layer_passes_total = fields_dict['layer_passes_total']
        self.lookup_keys = fields_dict['lookup_keys']

        # Saved tensor info:
        self.tensor_contents = fields_dict['tensor_contents']
        self.has_saved_activations = fields_dict['has_saved_activations']
<<<<<<< HEAD
        self.activation_postfunc = fields_dict['activation_postfunc']
=======
        self.output_device = fields_dict['output_device']
>>>>>>> c33aec6d
        self.detach_saved_tensor = fields_dict['detach_saved_tensor']
        self.creation_args = fields_dict['creation_args']
        self.creation_kwargs = fields_dict['creation_kwargs']
        self.tensor_shape = fields_dict['tensor_shape']
        self.tensor_dtype = fields_dict['tensor_dtype']
        self.tensor_fsize = fields_dict['tensor_fsize']
        self.tensor_fsize_nice = fields_dict['tensor_fsize_nice']

        # Saved gradient info
        self.grad_contents = fields_dict['grad_contents']
        self.save_gradients = fields_dict['save_gradients']
        self.has_saved_grad = fields_dict['has_saved_grad']
        self.grad_shapes = fields_dict['grad_shapes']
        self.grad_dtypes = fields_dict['grad_dtypes']
        self.grad_fsizes = fields_dict['grad_fsizes']
        self.grad_fsizes_nice = fields_dict['grad_fsizes_nice']

        # Function call info:
        self.func_applied = fields_dict['func_applied']
        self.func_applied_name = fields_dict['func_applied_name']
        self.func_time_elapsed = fields_dict['func_time_elapsed']
        self.func_rng_states = fields_dict['func_rng_states']
        self.num_func_args_total = fields_dict['num_func_args_total']
        self.num_position_args = fields_dict['num_position_args']
        self.num_keyword_args = fields_dict['num_keyword_args']
        self.func_position_args_non_tensor = fields_dict['func_position_args_non_tensor']
        self.func_keyword_args_non_tensor = fields_dict['func_keyword_args_non_tensor']
        self.func_all_args_non_tensor = fields_dict['func_all_args_non_tensor']
        self.function_is_inplace = fields_dict['function_is_inplace']
        self.gradfunc = fields_dict['gradfunc']
        self.is_part_of_iterable_output = fields_dict['is_part_of_iterable_output']
        self.iterable_output_index = fields_dict['iterable_output_index']

        # Param info:
        self.computed_with_params = fields_dict['computed_with_params']
        self.parent_params = fields_dict['parent_params']
        self.parent_param_barcodes = fields_dict['parent_param_barcodes']
        self.parent_param_passes = fields_dict['parent_param_passes']
        self.num_param_tensors = fields_dict['num_param_tensors']
        self.parent_param_shapes = fields_dict['parent_param_shapes']
        self.num_params_total = fields_dict['num_params_total']
        self.parent_params_fsize = fields_dict['parent_params_fsize']
        self.parent_params_fsize_nice = fields_dict['parent_params_fsize_nice']

        # Corresponding layer info:
        self.operation_equivalence_type = fields_dict['operation_equivalence_type']
        self.equivalent_operations = fields_dict['equivalent_operations']
        self.same_layer_operations = fields_dict['same_layer_operations']

        # Graph info:
        self.parent_layers = fields_dict['parent_layers']
        self.has_parents = fields_dict['has_parents']
        self.parent_layer_arg_locs = fields_dict['parent_layer_arg_locs']
        self.orig_ancestors = fields_dict['orig_ancestors']
        self.child_layers = fields_dict['child_layers']
        self.has_children = fields_dict['has_children']
        self.sibling_layers = fields_dict['sibling_layers']
        self.has_siblings = fields_dict['has_siblings']
        self.spouse_layers = fields_dict['spouse_layers']
        self.has_spouses = fields_dict['has_spouses']
        self.is_input_layer = fields_dict['is_input_layer']
        self.has_input_ancestor = fields_dict['has_input_ancestor']
        self.input_ancestors = fields_dict['input_ancestors']
        self.min_distance_from_input = fields_dict['min_distance_from_input']
        self.max_distance_from_input = fields_dict['max_distance_from_input']
        self.is_output_layer = fields_dict['is_output_layer']
        self.is_last_output_layer = fields_dict['is_last_output_layer']
        self.is_output_ancestor = fields_dict['is_output_ancestor']
        self.output_descendents = fields_dict['output_descendents']
        self.min_distance_from_output = fields_dict['min_distance_from_output']
        self.max_distance_from_output = fields_dict['max_distance_from_output']
        self.is_buffer_layer = fields_dict['is_buffer_layer']
        self.buffer_address = fields_dict['buffer_address']
        self.initialized_inside_model = fields_dict['initialized_inside_model']
        self.has_internally_initialized_ancestor = fields_dict['has_internally_initialized_ancestor']
        self.internally_initialized_parents = fields_dict['internally_initialized_parents']
        self.internally_initialized_ancestors = fields_dict['internally_initialized_ancestors']
        self.terminated_inside_model = fields_dict['terminated_inside_model']

        # Conditional info
        self.is_terminal_bool_layer = fields_dict['is_terminal_bool_layer']
        self.is_atomic_bool_layer = fields_dict['is_atomic_bool_layer']
        self.atomic_bool_val = fields_dict['atomic_bool_val']
        self.in_cond_branch = fields_dict['in_cond_branch']
        self.cond_branch_start_children = fields_dict['cond_branch_start_children']

        # Module info
        self.is_computed_inside_submodule = fields_dict['is_computed_inside_submodule']
        self.containing_module_origin = fields_dict['containing_module_origin']
        self.containing_modules_origin_nested = fields_dict['containing_modules_origin_nested']
        self.modules_entered = fields_dict['modules_entered']
        self.module_passes_entered = fields_dict['module_passes_entered']
        self.is_submodule_input = fields_dict['is_submodule_input']
        self.modules_exited = fields_dict['modules_exited']
        self.module_passes_exited = fields_dict['module_passes_exited']
        self.is_submodule_output = fields_dict['is_submodule_output']
        self.is_bottom_level_submodule_output = fields_dict['is_bottom_level_submodule_output']
        self.bottom_level_submodule_pass_exited = fields_dict['bottom_level_submodule_pass_exited']
        self.module_entry_exit_threads_inputs = fields_dict['module_entry_exit_threads_inputs']
        self.module_entry_exit_thread_output = fields_dict['module_entry_exit_thread_output']

    # ********************************************
    # *********** User-Facing Functions **********
    # ********************************************

    def print_all_fields(self):
        """Print all data fields in the layer.
        """
        fields_to_exclude = ['source_model_history', 'func_rng_states']

        for field in dir(self):
            attr = getattr(self, field)
            if not any([field.startswith('_'), field in fields_to_exclude, callable(attr)]):
                print(f"{field}: {attr}")

    # ********************************************
    # ************* Logging Functions ************
    # ********************************************

    def copy(self):
        """Return a copy of itself.

        Returns:
            Copy of itself.
        """
        fields_dict = {}
        fields_not_to_deepcopy = ['func_applied', 'gradfunc',
                                  'source_model_history', 'func_rng_states',
                                  'creation_args', 'creation_kwargs', 'parent_params', 'tensor_contents']
        for field in TENSOR_LOG_ENTRY_FIELD_ORDER:
            if field not in fields_not_to_deepcopy:
                fields_dict[field] = copy.deepcopy(getattr(self, field))
            else:
                fields_dict[field] = getattr(self, field)
        copied_entry = TensorLogEntry(fields_dict)
        return copied_entry

    def save_tensor_data(self,
                         t: torch.Tensor,
                         t_args: List,
                         t_kwargs: Dict,
                         activation_postfunc: Optional[Callable] = None):
        """Saves the tensor data for a given tensor operation.

        Args:
            t: the tensor.
            t_args: tensor positional arguments for the operation
            t_kwargs: tensor keyword arguments for the operation
            activation_postfunc: function to apply to activations before saving them
        """
        # The tensor itself:
        self.tensor_contents = safe_copy(t, self.detach_saved_tensor)
<<<<<<< HEAD
        if activation_postfunc is not None:
            self.tensor_contents = activation_postfunc(self.tensor_contents)
=======
        if self.output_device not in [str(self.tensor_contents.device), 'same']:
            self.tensor_contents = self.tensor_contents.to(self.output_device)
>>>>>>> c33aec6d
        self.has_saved_activations = True

        # Tensor args and kwargs:
        creation_args = []
        for arg in t_args:
            creation_args.append(safe_copy(arg))

        creation_kwargs = {}
        for key, value in t_kwargs.items():
            creation_kwargs[key] = safe_copy(value)

        self.creation_args = creation_args
        self.creation_kwargs = creation_kwargs

    def log_tensor_grad(self, grad: torch.Tensor):
        """Logs the gradient for a tensor to the log entry

        Args:
            grad: The gradient to save.
        """
        self.grad_contents = grad
        self.has_saved_grad = True
        self.grad_shapes = [g.shape for g in grad]
        self.grad_dtypes = [g.dtype for g in grad]
        self.grad_fsizes = [get_tensor_memory_amount(g) for g in grad]
        self.grad_fsizes_nice = [human_readable_size(get_tensor_memory_amount(g)) for g in grad]

    # ********************************************
    # ************* Fetcher Functions ************
    # ********************************************

    def get_child_layers(self):
        return [self.source_model_history[child_label] for child_label in self.child_layers]

    def get_parent_layers(self):
        return [self.source_model_history[parent_label] for parent_label in self.parent_layers]

    # ********************************************
    # ************* Built-in Methods *************
    # ********************************************

    def __str__(self):
        if self.pass_finished:
            return self._str_after_pass()
        else:
            return self._str_during_pass()

    def _str_during_pass(self):
        s = f"Tensor {self.tensor_label_raw} (layer {self.layer_label_raw}) (PASS NOT FINISHED):"
        s += f"\n\tPass: {self.pass_num}"
        s += f"\n\tTensor info: shape {self.tensor_shape}, dtype {self.tensor_dtype}"
        s += f"\n\tComputed from params: {self.computed_with_params}"
        s += f"\n\tComputed in modules: {self.containing_modules_origin_nested}"
        s += f"\n\tOutput of modules: {self.module_passes_exited}"
        if self.is_bottom_level_submodule_output:
            s += f" (bottom-level submodule output)"
        else:
            s += f" (not bottom-level submodule output)"
        s += f"\n\tFamily info:"
        s += f"\n\t\tParents: {self.parent_layers}"
        s += f"\n\t\tChildren: {self.child_layers}"
        s += f"\n\t\tSpouses: {self.spouse_layers}"
        s += f"\n\t\tSiblings: {self.sibling_layers}"
        s += f"\n\t\tOriginal Ancestors: {self.orig_ancestors} " \
             f"(min dist {self.min_distance_from_input} nodes, max dist {self.max_distance_from_input} nodes)"
        s += f"\n\t\tInput Ancestors: {self.input_ancestors}"
        s += f"\n\t\tInternal Ancestors: {self.internally_initialized_ancestors}"
        s += f"\n\t\tOutput Descendents: {self.output_descendents} " \
             f"(min dist {self.min_distance_from_output} nodes, max dist {self.max_distance_from_output} nodes)"
        if self.tensor_contents is not None:
            s += f"\n\tTensor contents: \n{print_override(self.tensor_contents, '__str__')}"
        return s

    def _str_after_pass(self):
        if self.layer_passes_total > 1:
            pass_str = f" (pass {self.pass_num}/{self.layer_passes_total}), "
        else:
            pass_str = ", "
        s = f"Layer {self.layer_label_no_pass}" \
            f"{pass_str}operation {self.operation_num + 1}/" \
            f"{self.source_model_history.num_tensors_total}:"
        s += f"\n\tOutput tensor: shape={self.tensor_shape}, dype={self.tensor_dtype}, size={self.tensor_fsize_nice}"
        s += self._tensor_contents_str_helper()
        s += self._tensor_family_str_helper()
        if len(self.parent_param_shapes) > 0:
            params_shapes_str = ', '.join(str(param_shape) for param_shape in self.parent_param_shapes)
            s += f"\n\tParams: Computed from params with shape {params_shapes_str}; " \
                 f"{self.num_params_total} params total ({self.parent_params_fsize_nice})"
        else:
            s += f"\n\tParams: no params used"
        if self.containing_module_origin is None:
            module_str = "\n\tComputed inside module: not computed inside a module"
        else:
            module_str = f"\n\tComputed inside module: {self.containing_module_origin}"
        if not self.is_input_layer:
            s += f"\n\tFunction: {self.func_applied_name} (grad_fn: {self.gradfunc}) " \
                 f"{module_str}"
            s += f"\n\tTime elapsed: {self.func_time_elapsed: .3E}s"
        if len(self.modules_exited) > 0:
            modules_exited_str = ', '.join(self.modules_exited)
            s += f"\n\tOutput of modules: {modules_exited_str}"
        else:
            s += f"\n\tOutput of modules: none"
        if self.is_bottom_level_submodule_output:
            s += f"\n\tOutput of bottom-level module: {self.bottom_level_submodule_pass_exited}"
        lookup_keys_str = ', '.join([str(key) for key in self.lookup_keys])
        s += f"\n\tLookup keys: {lookup_keys_str}"

        return s

    def _tensor_contents_str_helper(self) -> str:
        """Returns short, readable string for the tensor contents.
        """
        if self.tensor_contents is None:
            return ""
        s = ''
        tensor_size_shown = 8
        if self.tensor_contents != 'none':
            saved_shape = self.tensor_contents.shape
            if len(saved_shape) == 0:
                tensor_slice = self.tensor_contents
            elif len(saved_shape) == 1:
                num_dims = min(tensor_size_shown, saved_shape[0])
                tensor_slice = self.tensor_contents[0:num_dims]
            elif len(saved_shape) == 2:
                num_dims = min([tensor_size_shown, saved_shape[-2], saved_shape[-1]])
                tensor_slice = self.tensor_contents[0:num_dims, 0:num_dims]
            else:
                num_dims = min([tensor_size_shown, self.tensor_shape[-2], self.tensor_shape[-1]])
                tensor_slice = self.tensor_contents.data.clone()
                for _ in range(len(saved_shape) - 2):
                    tensor_slice = tensor_slice[0]
                tensor_slice = tensor_slice[0:num_dims, 0:num_dims]
            tensor_slice = tensor_slice.detach()
            tensor_slice.requires_grad = False
            s += f"\n\t\t{str(tensor_slice)}"
            if (len(saved_shape) > 0) and (max(saved_shape) > tensor_size_shown):
                s += '...'
        return s

    def _tensor_family_str_helper(self) -> str:
        s = '\n\tRelated Layers:'
        if len(self.parent_layers) > 0:
            s += '\n\t\t- parent layers: ' + ', '.join(self.parent_layers)
        else:
            s += "\n\t\t- no parent layers"

        if len(self.child_layers) > 0:
            s += '\n\t\t- child layers: ' + ', '.join(self.child_layers)
        else:
            s += "\n\t\t- no child layers"

        if len(self.sibling_layers) > 0:
            s += '\n\t\t- shares parents with layers: ' + ', '.join(self.sibling_layers)
        else:
            s += "\n\t\t- shares parents with no other layers"

        if len(self.spouse_layers) > 0:
            s += '\n\t\t- shares children with layers: ' + ', '.join(self.spouse_layers)
        else:
            s += "\n\t\t- shares children with no other layers"

        if self.has_input_ancestor:  # todo: put the ancestors here
            s += '\n\t\t- descendent of input layers: ' + ', '.join(self.input_ancestors)
        else:
            s += "\n\t\t- tensor was created de novo inside the model (not computed from input)"

        if self.is_output_ancestor:
            s += '\n\t\t- ancestor of output layers: ' + ', '.join(self.output_descendents)
        else:
            s += "\n\t\t- tensor is not an ancestor of the model output; it terminates within the model"

        return s

    def __repr__(self):
        return self.__str__()


class RolledTensorLogEntry:
    def __init__(self, source_entry: TensorLogEntry):
        """Stripped-down version TensorLogEntry that only encodes the information needed to plot the model
        in its rolled-up form.

        Args:
            source_entry: The source TensorLogEntry from which the rolled node is constructed
        """
        # Label & general info
        self.layer_label = source_entry.layer_label_no_pass
        self.layer_type = source_entry.layer_type
        self.layer_type_num = source_entry.layer_type_num
        self.layer_total_num = source_entry.layer_total_num
        self.layer_passes_total = source_entry.layer_passes_total
        self.source_model_history = source_entry.source_model_history

        # Saved tensor info
        self.tensor_shape = source_entry.tensor_shape
        self.tensor_fsize_nice = source_entry.tensor_fsize_nice

        # Param info:
        self.computed_with_params = source_entry.computed_with_params
        self.parent_param_shapes = source_entry.parent_param_shapes
        self.num_param_tensors = source_entry.num_param_tensors

        # Graph info
        self.is_input_layer = source_entry.is_input_layer
        self.has_input_ancestor = source_entry.has_input_ancestor
        self.is_output_layer = source_entry.is_output_layer
        self.is_last_output_layer = source_entry.is_last_output_layer
        self.is_buffer_layer = source_entry.is_buffer_layer
        self.buffer_address = source_entry.buffer_address
        self.cond_branch_start_children = source_entry.cond_branch_start_children
        self.is_terminal_bool_layer = source_entry.is_terminal_bool_layer
        self.atomic_bool_val = source_entry.atomic_bool_val
        self.child_layers = list()
        self.parent_layers = list()

        # Module info:
        self.containing_modules_origin_nested = source_entry.containing_modules_origin_nested
        self.modules_exited = source_entry.modules_exited
        self.module_passes_exited = source_entry.module_passes_exited
        self.is_bottom_level_submodule_output = False
        self.bottom_level_submodule_passes_exited = set()

        # Fields specific to rolled node to fill in:
        self.edges_vary_across_passes = False
        self.child_layers_per_pass = defaultdict(list)
        self.child_passes_per_layer = defaultdict(list)
        self.parent_layers_per_pass = defaultdict(list)
        self.parent_passes_per_layer = defaultdict(list)

        # Each one will now be a list of layers, since they can vary across passes.
        self.parent_layer_arg_locs = {'args': defaultdict(set),
                                      'kwargs': defaultdict(set)}

    def update_data(self,
                    source_node: TensorLogEntry):
        """Updates the data as need be.
        Args:
            source_node: the source node
        """
        if source_node.has_input_ancestor:
            self.has_input_ancestor = True

    def add_pass_info(self,
                      source_node: TensorLogEntry):
        """Adds information about another pass of the same layer: namely, mark information about what the
        child and parent layers are for each pass.

        Args:
            source_node: Information for the source pass
        """
        # Label the layers for each pass
        child_layer_labels = [self.source_model_history[child].layer_label_no_pass
                              for child in source_node.child_layers]
        for child_layer in child_layer_labels:
            if child_layer not in self.child_layers:
                self.child_layers.append(child_layer)
            if child_layer not in self.child_layers_per_pass[source_node.pass_num]:
                self.child_layers_per_pass[source_node.pass_num].append(child_layer)

        parent_layer_labels = [self.source_model_history[parent].layer_label_no_pass
                               for parent in source_node.parent_layers]
        for parent_layer in parent_layer_labels:
            if parent_layer not in self.parent_layers:
                self.parent_layers.append(parent_layer)
            if parent_layer not in self.parent_layers_per_pass[source_node.pass_num]:
                self.parent_layers_per_pass[source_node.pass_num].append(parent_layer)

        # Label the passes for each layer, and indicate if any layers vary based on the pass.
        for child_layer in source_node.child_layers:
            child_layer_label = self.source_model_history[child_layer].layer_label_no_pass
            if source_node.pass_num not in self.child_passes_per_layer[child_layer_label]:
                self.child_passes_per_layer[child_layer_label].append(source_node.pass_num)

        for parent_layer in source_node.parent_layers:
            parent_layer_label = self.source_model_history[parent_layer].layer_label_no_pass
            if source_node.pass_num not in self.parent_passes_per_layer[parent_layer_label]:
                self.parent_passes_per_layer[parent_layer_label].append(source_node.pass_num)

        # Check if any edges vary across passes.
        if source_node.pass_num == source_node.layer_passes_total:
            pass_lists = list(self.parent_passes_per_layer.values()) + list(self.child_passes_per_layer.values())
            pass_lens = [len(passes) for passes in pass_lists]
            if any([pass_len < source_node.layer_passes_total for pass_len in pass_lens]):
                self.edges_vary_across_passes = True
            else:
                self.edges_vary_across_passes = False

        # Add submodule info:
        if source_node.is_bottom_level_submodule_output:
            self.is_bottom_level_submodule_output = True
            self.bottom_level_submodule_passes_exited.add(source_node.bottom_level_submodule_pass_exited)

        # For the parent arg locations, have a list of layers rather than single layer, since they can
        # vary across passes.

        for arg_type in ['args', 'kwargs']:
            for arg_key, layer_label in source_node.parent_layer_arg_locs[arg_type].items():
                layer_label_no_pass = self.source_model_history[layer_label].layer_label_no_pass
                self.parent_layer_arg_locs[arg_type][arg_key].add(layer_label_no_pass)

    def __str__(self) -> str:
        fields_not_to_print = ['source_model_history']
        s = ''
        for field in dir(self):
            attr = getattr(self, field)
            if not field.startswith('_') and field not in fields_not_to_print and not (callable(attr)):
                s += f"{field}: {attr}\n"
        return s

    def __repr__(self):
        return self.__str__()


class ModelHistory:
    # Visualization constants:
    INPUT_COLOR = "#98FB98"
    OUTPUT_COLOR = "#ff9999"
    PARAMS_NODE_BG_COLOR = "#E6E6E6"
    BUFFER_NODE_COLOR = "#888888"
    GRADIENT_ARROW_COLOR = "#9197F6"
    DEFAULT_BG_COLOR = 'white'
    BOOL_NODE_COLOR = '#F7D460'
    MAX_MODULE_PENWIDTH = 5
    MIN_MODULE_PENWIDTH = 2
    PENWIDTH_RANGE = MAX_MODULE_PENWIDTH - MIN_MODULE_PENWIDTH
    COMMUTE_FUNCS = ['add', 'mul', 'cat', 'eq', 'ne']
    FUNCS_NOT_TO_PERTURB_IN_VALIDATION = ['expand_as', 'new_zeros', 'new_ones', 'zero_']

    def __init__(self,
                 model_name: str,
                 random_seed_used: int,
                 tensor_nums_to_save: Union[List[int], str] = 'all',
<<<<<<< HEAD
                 activation_postfunc: Optional[Callable] = None,
=======
                 output_device: str = 'same',
>>>>>>> c33aec6d
                 detach_saved_tensors: bool = False,
                 save_gradients: bool = False):
        """Object that stores the history of a model's forward pass.
        Both logs the history in real time, and stores a nice
        representation of the full history for the user afterward.
        """
        # General info
        self.model_name = model_name
        self.pass_finished = False
        self.track_tensors = False
        self.all_layers_logged = False
        if tensor_nums_to_save in ['none', None, []]:
            tensor_nums_to_save = []
            self.keep_layers_without_saved_activations = True
        else:
            self.keep_layers_without_saved_activations = False
        self.activation_postfunc = activation_postfunc
        self.current_function_call_barcode = None
        self.random_seed_used = random_seed_used
        self.output_device = output_device
        self.detach_saved_tensors = detach_saved_tensors
        self.save_gradients = save_gradients
        self.has_saved_gradients = False

        # Model structure info
        self.model_is_recurrent = False
        self.model_max_recurrent_loops = 1
        self.model_has_conditional_branching = False
        self.model_is_branching = False

        # Tensor Tracking:
        self.layer_list = []
        self.layer_list_rolled = []
        self.layer_dict_main_keys = OrderedDict()
        self.layer_dict_all_keys = OrderedDict()
        self.layer_dict_rolled = OrderedDict()
        self.layer_labels = []
        self.layer_labels_w_pass = []
        self.layer_labels_no_pass = []
        self.layer_num_passes = OrderedDict()
        self.raw_tensor_dict = OrderedDict()
        self.raw_tensor_labels_list = []
        self.tensor_nums_to_save = tensor_nums_to_save
        self.tensor_counter = 0
        self.raw_layer_type_counter = defaultdict(lambda: 0)
        self.unsaved_layers_lookup_keys = set()

        # Mapping from raw to final layer labels:
        self.raw_to_final_layer_labels = {}
        self.lookup_keys_to_tensor_num_dict = {}

        # Special Layers:
        self.input_layers = []
        self.output_layers = []
        self.buffer_layers = []
        self.internally_initialized_layers = []
        self.layers_where_internal_branches_merge_with_input = []
        self.internally_terminated_layers = []
        self.internally_terminated_bool_layers = []
        self.conditional_branch_edges = []
        self.layers_with_saved_gradients = []
        self.layers_computed_with_params = defaultdict(list)
        self.equivalent_operations = defaultdict(set)
        self.same_layer_operations = defaultdict(list)

        # Tensor info:
        self.num_tensors_total = 0
        self.tensor_fsize_total = 0
        self.tensor_fsize_total_nice = human_readable_size(0)
        self.num_tensors_saved = 0
        self.tensor_fsize_saved = 0
        self.tensor_fsize_saved_nice = human_readable_size(0)

        # Param info:
        self.total_param_tensors = 0
        self.total_param_layers = 0
        self.total_params = 0
        self.total_params_fsize = 0
        self.total_params_fsize_nice = human_readable_size(0)

        # Module info:
        self.module_addresses = []
        self.module_types = {}
        self.module_passes = []
        self.module_num_passes = defaultdict(lambda: 1)
        self.top_level_modules = []
        self.top_level_module_passes = []
        self.module_children = defaultdict(list)
        self.module_pass_children = defaultdict(list)
        self.module_nparams = defaultdict(lambda: 0)
        self.module_num_tensors = defaultdict(lambda: 0)
        self.module_pass_num_tensors = defaultdict(lambda: 0)

        # Time elapsed:
        self.pass_start_time = 0
        self.pass_end_time = 0
        self.elapsed_time_total = 0
        self.elapsed_time_function_calls = 0
        self.elapsed_time_torchlens_logging = 0

    # ********************************************
    # ********** User-Facing Functions ***********
    # ********************************************

    def print_all_fields(self):
        """Print all data fields for ModelHistory.
        """
        fields_to_exclude = ['layer_list', 'layer_dict_main_keys', 'layer_dict_all_keys', 'raw_tensor_dict',
                             'decorated_to_orig_funcs_dict']

        for field in dir(self):
            attr = getattr(self, field)
            if not any([field.startswith('_'), field in fields_to_exclude, callable(attr)]):
                print(f"{field}: {attr}")

    def summarize(self):
        """
        Returns an exhaustive summary of the model, including the values of all fields.
        """
        pass

    def to_pandas(self) -> pd.DataFrame:
        """Returns a pandas dataframe with info about each layer.

        Returns:
            Pandas dataframe with info about each layer.
        """
        fields_for_df = ['layer_label',
                         'layer_label_w_pass',
                         'layer_label_no_pass',
                         'layer_label_short',
                         'layer_label_w_pass_short',
                         'layer_label_no_pass_short',
                         'layer_type',
                         'layer_type_num',
                         'layer_total_num',
                         'layer_passes_total',
                         'pass_num',
                         'operation_num',
                         'tensor_shape',
                         'tensor_dtype',
                         'tensor_fsize',
                         'tensor_fsize_nice',
                         'func_applied_name',
                         'func_time_elapsed',
                         'function_is_inplace',
                         'gradfunc',
                         'is_input_layer',
                         'is_output_layer',
                         'is_buffer_layer',
                         'is_part_of_iterable_output',
                         'iterable_output_index',
                         'parent_layers',
                         'has_parents',
                         'orig_ancestors',
                         'child_layers',
                         'has_children',
                         'output_descendents',
                         'sibling_layers',
                         'has_siblings',
                         'spouse_layers',
                         'has_spouses',
                         'computed_with_params',
                         'num_params_total',
                         'parent_param_shapes',
                         'parent_params_fsize',
                         'parent_params_fsize_nice',
                         'modules_entered',
                         'modules_exited',
                         'is_submodule_input',
                         'is_submodule_output',
                         'containing_module_origin',
                         'containing_modules_origin_nested']

        fields_to_change_type = {'layer_type_num': int,
                                 'layer_total_num': int,
                                 'layer_passes_total': int,
                                 'pass_num': int,
                                 'operation_num': int,
                                 'function_is_inplace': bool,
                                 'is_input_layer': bool,
                                 'is_output_layer': bool,
                                 'is_buffer_layer': bool,
                                 'is_part_of_iterable_output': bool,
                                 'has_parents': bool,
                                 'has_children': bool,
                                 'has_siblings': bool,
                                 'has_spouses': bool,
                                 'computed_with_params': bool,
                                 'num_params_total': int,
                                 'parent_params_fsize': int,
                                 'tensor_fsize': int,
                                 'is_submodule_input': bool,
                                 'is_submodule_output': bool}

        model_df_dictlist = []
        for tensor_entry in self.layer_list:
            tensor_dict = {}
            for field_name in fields_for_df:
                tensor_dict[field_name] = getattr(tensor_entry, field_name)
            model_df_dictlist.append(tensor_dict)
        model_df = pd.DataFrame(model_df_dictlist)

        for field in fields_to_change_type:
            model_df[field] = model_df[field].astype(fields_to_change_type[field])

        return model_df

    def get_op_nums_from_user_labels(self, which_layers: List[Union[str, int]]) -> List[int]:
        """Given list of user layer labels, returns the original tensor numbers for those labels (i.e.,
        the numbers that were generated on the fly during the forward pass, such that they can be
        saved on a subsequent pass). Raises an error if the user's labels don't correspond to any layers.

        Args:
            which_layers: List of layers to include, using any indexing desired: either the layer label,
            the module label, or the ordinal position of the layer. If a layer has multiple passes and
            none is specified, will return all of them.

        Returns:
            Ordered, unique list of raw tensor numbers associated with the specified layers.
        """
        raw_tensor_nums_to_save = set()
        for layer_key in which_layers:
            # First check if it matches a lookup key. If so, use that.
            if layer_key in self.lookup_keys_to_tensor_num_dict:
                raw_tensor_nums_to_save.add(self.lookup_keys_to_tensor_num_dict[layer_key])
                continue

            # If not, pull out all layers for which the key is a substring.
            keys_with_substr = [key for key in self.layer_dict_all_keys if layer_key in str(key)]
            if len(keys_with_substr) > 0:
                for key in keys_with_substr:
                    raw_tensor_nums_to_save.add(self.layer_dict_all_keys[key].realtime_tensor_num)
                continue

            # If no luck, try to at least point user in right direction:

            self._give_user_feedback_about_lookup_key(layer_key, 'query_multiple')

        raw_tensor_nums_to_save = sorted(list(raw_tensor_nums_to_save))
        return raw_tensor_nums_to_save

    # ********************************************
    # ************ Tensor Logging ****************
    # ********************************************

    def log_source_tensor(self,
                          t: torch.Tensor,
                          source: str,
                          buffer_addr: Optional[str] = None):
        """Takes in an input or buffer tensor, marks it in-place with relevant information, and
        adds it to the log.

        Args:
            t: the tensor
            source: either 'input' or 'buffer'
            buffer_addr: Address of the buffer tensor if it's a buffer tensor
        """
        layer_type = source
        # Fetch counters and increment to be ready for next tensor to be logged
        self.tensor_counter += 1
        self.raw_layer_type_counter[layer_type] += 1
        realtime_tensor_num = self.tensor_counter
        layer_type_num = self.raw_layer_type_counter[layer_type]

        tensor_label = f"{layer_type}_{layer_type_num}_{realtime_tensor_num}_raw"

        if source == 'input':
            is_input_layer = True
            has_input_ancestor = True
            is_buffer_layer = False
            initialized_inside_model = False
            has_internally_initialized_ancestor = False
            input_ancestors = {tensor_label}
            internally_initialized_ancestors = set()
            operation_equivalence_type = f"input_{'_'.join(tuple(str(s) for s in t.shape))}_{str(t.dtype)}"
        elif source == 'buffer':
            is_input_layer = False
            has_input_ancestor = False
            is_buffer_layer = True
            initialized_inside_model = True
            has_internally_initialized_ancestor = True
            internally_initialized_ancestors = {tensor_label}
            input_ancestors = set()
            operation_equivalence_type = f"buffer_{buffer_addr}"
        else:
            raise ValueError("source must be either 'input' or 'buffer'")

        fields_dict = {
            # General info:
            'tensor_label_raw': tensor_label,
            'layer_label_raw': tensor_label,
            'realtime_tensor_num': realtime_tensor_num,
            'operation_num': None,
            'source_model_history': self,
            'pass_finished': False,

            # Label Info:
            'layer_label': None,
            'layer_label_short': None,
            'layer_label_w_pass': None,
            'layer_label_w_pass_short': None,
            'layer_label_no_pass': None,
            'layer_label_no_pass_short': None,
            'layer_type': layer_type,
            'layer_type_num': layer_type_num,
            'layer_total_num': None,
            'pass_num': 1,
            'layer_passes_total': 1,
            'lookup_keys': [],

            # Saved tensor info:
            'tensor_contents': None,
            'has_saved_activations': False,
            'activation_postfunc': self.activation_postfunc,
            'detach_saved_tensor': self.detach_saved_tensors,
            'output_device': self.output_device,
            'creation_args': [],
            'creation_kwargs': {},
            'tensor_shape': tuple(t.shape),
            'tensor_dtype': t.dtype,
            'tensor_fsize': get_tensor_memory_amount(t),
            'tensor_fsize_nice': human_readable_size(get_tensor_memory_amount(t)),

            # Grad info:
            'grad_contents': None,
            'save_gradients': self.save_gradients,
            'has_saved_grad': False,
            'grad_shapes': None,
            'grad_dtypes': None,
            'grad_fsizes': 0,
            'grad_fsizes_nice': human_readable_size(0),

            # Function call info:
            'func_applied': None,
            'func_applied_name': 'none',
            'func_time_elapsed': 0,
            'func_rng_states': log_current_rng_states(),
            'num_func_args_total': 0,
            'num_position_args': 0,
            'num_keyword_args': 0,
            'func_position_args_non_tensor': [],
            'func_keyword_args_non_tensor': {},
            'func_all_args_non_tensor': [],
            'function_is_inplace': False,
            'gradfunc': 'none',
            'is_part_of_iterable_output': False,
            'iterable_output_index': None,

            # Param info:
            'computed_with_params': False,
            'parent_params': [],
            'parent_param_barcodes': [],
            'parent_param_passes': {},
            'num_param_tensors': 0,
            'parent_param_shapes': [],
            'num_params_total': int(0),
            'parent_params_fsize': 0,
            'parent_params_fsize_nice': human_readable_size(0),

            # Corresponding layer info:
            'operation_equivalence_type': operation_equivalence_type,
            'equivalent_operations': self.equivalent_operations[operation_equivalence_type],
            'same_layer_operations': [],

            # Graph info:
            'parent_layers': [],
            'has_parents': False,
            'parent_layer_arg_locs': {'args': {}, 'kwargs': {}},
            'orig_ancestors': {tensor_label},
            'child_layers': [],
            'has_children': False,
            'sibling_layers': [],
            'has_siblings': False,
            'spouse_layers': [],
            'has_spouses': False,
            'is_input_layer': is_input_layer,
            'has_input_ancestor': has_input_ancestor,
            'input_ancestors': input_ancestors,
            'min_distance_from_input': None,
            'max_distance_from_input': None,
            'is_output_layer': False,
            'is_last_output_layer': False,
            'is_output_ancestor': False,
            'output_descendents': set(),
            'min_distance_from_output': None,
            'max_distance_from_output': None,
            'is_buffer_layer': is_buffer_layer,
            'buffer_address': buffer_addr,
            'initialized_inside_model': initialized_inside_model,
            'has_internally_initialized_ancestor': has_internally_initialized_ancestor,
            'internally_initialized_parents': [],
            'internally_initialized_ancestors': internally_initialized_ancestors,
            'terminated_inside_model': False,

            # Conditional info:
            'is_terminal_bool_layer': False,
            'is_atomic_bool_layer': False,
            'atomic_bool_val': None,
            'in_cond_branch': False,
            'cond_branch_start_children': [],

            # Module info:
            'is_computed_inside_submodule': False,
            'containing_module_origin': None,
            'containing_modules_origin_nested': [],
            'modules_entered': [],
            'module_passes_entered': [],
            'is_submodule_input': False,
            'modules_exited': [],
            'module_passes_exited': [],
            'is_submodule_output': False,
            'is_bottom_level_submodule_output': False,
            'bottom_level_submodule_pass_exited': None,
            'module_entry_exit_threads_inputs': [],
            'module_entry_exit_thread_output': []
        }

        self._make_tensor_log_entry(t, fields_dict, (), {}, self.activation_postfunc)

        # Tag the tensor itself with its label, and with a reference to the model history log.
        t.tl_tensor_label_raw = tensor_label

        # Log info to ModelHistory
        self.equivalent_operations[operation_equivalence_type].add(t.tl_tensor_label_raw)
        if source == 'input':
            self.input_layers.append(tensor_label)
        if source == 'buffer':
            self.buffer_layers.append(tensor_label)
            self.internally_initialized_layers.append(tensor_label)

    def log_function_output_tensors(self,
                                    func: Callable,
                                    args: Tuple[Any],
                                    kwargs: Dict[str, Any],
                                    arg_copies: Tuple[Any],
                                    kwarg_copies: Dict[str, Any],
                                    out_orig: Any,
                                    func_time_elapsed: float,
                                    func_rng_states: Dict,
                                    is_bottom_level_func: bool):
        """Logs tensor or set of tensors that were computed from a function call.

        Args:
            func: function that was called
            args: positional arguments to function that was called
            kwargs: keyword arguments to function that was called
            arg_copies: copies of positional arguments to function that was called
            kwarg_copies: copies of keyword arguments to function that was called
            out_orig: original output from function
            func_time_elapsed: time it took for the function to run
            func_rng_states: states of the random number generator when the function is called
            is_bottom_level_func: whether the function is at the bottom-level of function nesting
        """
        # Unpacking and reformatting:
        func_name = func.__name__
        layer_type = func_name.lower().replace('_', '')
        all_args = list(args) + list(kwargs.values())

        fields_dict = {}  # dict storing the arguments for initializing the new log entry

        non_tensor_args = [arg for arg in args if not issubclass(type(arg), torch.Tensor)]
        non_tensor_kwargs = {key: val for key, val in kwargs.items() if not issubclass(type(val), torch.Tensor)}
        arg_tensors = get_vars_of_type_from_obj(all_args, torch.Tensor, [torch.nn.Parameter])
        parent_layer_labels = get_attr_values_from_tensor_list(arg_tensors, 'tl_tensor_label_raw')
        parent_layer_entries = [self[label] for label in parent_layer_labels]

        # General info
        fields_dict['layer_type'] = layer_type
        fields_dict['detach_saved_tensor'] = self.detach_saved_tensors
        fields_dict['output_device'] = self.output_device

        # Grad info:
        fields_dict['grad_contents'] = None
        fields_dict['save_gradients'] = self.save_gradients
        fields_dict['has_saved_grad'] = False
        fields_dict['grad_shapes'] = None
        fields_dict['grad_dtypes'] = None
        fields_dict['grad_fsizes'] = 0
        fields_dict['grad_fsizes_nice'] = human_readable_size(0)

        # Function call info
        fields_dict['func_applied'] = func
        fields_dict['func_applied_name'] = func_name
        fields_dict['func_time_elapsed'] = func_time_elapsed
        fields_dict['func_rng_states'] = func_rng_states
        fields_dict['num_func_args_total'] = len(args) + len(kwargs)
        fields_dict['num_position_args'] = len(args)
        fields_dict['num_keyword_args'] = len(kwargs)
        fields_dict['func_position_args_non_tensor'] = non_tensor_args
        fields_dict['func_keyword_args_non_tensor'] = non_tensor_kwargs
        fields_dict['func_all_args_non_tensor'] = non_tensor_args + list(non_tensor_kwargs.values())

        # Graph info
        parent_layer_arg_locs = self._get_parent_tensor_function_call_location(parent_layer_entries, args, kwargs)
        input_ancestors, internally_initialized_ancestors = self._get_ancestors_from_parents(parent_layer_entries)
        internal_parent_layer_labels = [label for label in parent_layer_labels
                                        if self[label].has_internally_initialized_ancestor]

        fields_dict['parent_layers'] = parent_layer_labels
        fields_dict['parent_layer_arg_locs'] = parent_layer_arg_locs
        fields_dict['has_parents'] = (len(fields_dict['parent_layers']) > 0)
        fields_dict['orig_ancestors'] = input_ancestors.union(internally_initialized_ancestors)
        fields_dict['child_layers'] = []
        fields_dict['has_children'] = False
        fields_dict['sibling_layers'] = []
        fields_dict['has_siblings'] = False
        fields_dict['spouse_layers'] = []
        fields_dict['has_spouses'] = False
        fields_dict['is_input_layer'] = False
        fields_dict['has_input_ancestor'] = (len(input_ancestors) > 0)
        fields_dict['input_ancestors'] = input_ancestors
        fields_dict['min_distance_from_input'] = None
        fields_dict['max_distance_from_input'] = None
        fields_dict['is_output_layer'] = False
        fields_dict['is_last_output_layer'] = False
        fields_dict['is_output_ancestor'] = False
        fields_dict['output_descendents'] = set()
        fields_dict['min_distance_from_output'] = None
        fields_dict['max_distance_from_output'] = None
        fields_dict['is_buffer_layer'] = False
        fields_dict['buffer_address'] = None
        fields_dict['initialized_inside_model'] = (len(parent_layer_labels) == 0)
        fields_dict['has_internally_initialized_ancestor'] = (len(internally_initialized_ancestors) > 0)
        fields_dict['internally_initialized_parents'] = internal_parent_layer_labels
        fields_dict['internally_initialized_ancestors'] = internally_initialized_ancestors
        fields_dict['terminated_inside_model'] = False
        fields_dict['is_terminal_bool_layer'] = False
        fields_dict['in_cond_branch'] = False
        fields_dict['cond_branch_start_children'] = []

        # Param info
        arg_parameters = get_vars_of_type_from_obj(all_args, torch.nn.parameter.Parameter)
        parent_param_passes = self._process_parent_param_passes(arg_parameters)
        indiv_param_barcodes = list(parent_param_passes.keys())

        fields_dict['computed_with_params'] = (len(parent_param_passes) > 0)
        fields_dict['parent_params'] = arg_parameters
        fields_dict['parent_param_barcodes'] = indiv_param_barcodes
        fields_dict['parent_param_passes'] = parent_param_passes
        fields_dict['num_param_tensors'] = len(arg_parameters)
        fields_dict['parent_param_shapes'] = [tuple(param.shape) for param in arg_parameters]
        fields_dict['num_params_total'] = int(np.sum([np.prod(shape) for shape in fields_dict['parent_param_shapes']]))
        fields_dict['parent_params_fsize'] = int(np.sum([get_tensor_memory_amount(p) for p in arg_parameters]))
        fields_dict['parent_params_fsize_nice'] = human_readable_size(fields_dict['parent_params_fsize'])

        # Module info

        containing_modules_origin_nested = self._get_input_module_info(arg_tensors)
        if len(containing_modules_origin_nested) > 0:
            is_computed_inside_submodule = True
            containing_module_origin = containing_modules_origin_nested[-1]
        else:
            is_computed_inside_submodule = False
            containing_module_origin = None

        fields_dict['is_computed_inside_submodule'] = is_computed_inside_submodule
        fields_dict['containing_module_origin'] = containing_module_origin
        fields_dict['containing_modules_origin_nested'] = containing_modules_origin_nested
        fields_dict['modules_entered'] = []
        fields_dict['module_passes_entered'] = []
        fields_dict['is_submodule_input'] = False
        fields_dict['modules_exited'] = []
        fields_dict['module_passes_exited'] = []
        fields_dict['is_submodule_output'] = False
        fields_dict['is_bottom_level_submodule_output'] = False
        fields_dict['bottom_level_submodule_pass_exited'] = None
        fields_dict['module_entry_exit_threads_inputs'] = {p.tensor_label_raw: p.module_entry_exit_thread_output[:]
                                                           for p in parent_layer_entries}
        fields_dict['module_entry_exit_thread_output'] = []

        is_part_of_iterable_output = type(out_orig) in [list, tuple, dict, set]
        fields_dict['is_part_of_iterable_output'] = is_part_of_iterable_output
        out_iter = make_var_iterable(out_orig)  # so we can iterate through it

        for i, out in enumerate(out_iter):
            if not self._output_should_be_logged(out, is_bottom_level_func):
                continue

            fields_dict_onetensor = {key: copy.copy(value) for key, value in fields_dict.items()}
            fields_to_deepcopy = ['parent_layer_arg_locs', 'containing_modules_origin_nested', 'parent_param_passes']
            for field in fields_to_deepcopy:
                fields_dict_onetensor[field] = copy.deepcopy(fields_dict[field])
            self._log_info_specific_to_single_function_output_tensor(out, i, args, kwargs,
                                                                     parent_param_passes, fields_dict_onetensor)
            self._make_tensor_log_entry(out, fields_dict=fields_dict_onetensor,
                                        t_args=arg_copies, t_kwargs=kwarg_copies,
                                        activation_postfunc=self.activation_postfunc)
            new_tensor_entry = self[fields_dict_onetensor['tensor_label_raw']]
            new_tensor_label = new_tensor_entry.tensor_label_raw
            self._update_tensor_family_links(new_tensor_entry)

            # Update relevant fields of ModelHistory
            # Add layer to relevant fields of ModelHistory:
            if fields_dict['initialized_inside_model']:
                self.internally_initialized_layers.append(new_tensor_label)
            if fields_dict['has_input_ancestor'] and any([(self[parent_layer].has_internally_initialized_ancestor and
                                                           not self[parent_layer].has_input_ancestor)
                                                          for parent_layer in
                                                          fields_dict_onetensor['parent_layers']]):
                self.layers_where_internal_branches_merge_with_input.append(new_tensor_label)

            # Tag the tensor itself with its label, and add a backward hook if saving gradients.
            out.tl_tensor_label_raw = fields_dict_onetensor['tensor_label_raw']
            if self.save_gradients:
                self._add_backward_hook(out, out.tl_tensor_label_raw)

    @staticmethod
    def _output_should_be_logged(out: Any,
                                 is_bottom_level_func: bool) -> bool:
        """Function to check whether to log the output of a function.

        Returns:
            True if the output should be logged, False otherwise.
        """
        if type(out) != torch.Tensor:  # only log if it's a tensor
            return False

        if (not hasattr(out, 'tl_tensor_label_raw')) or is_bottom_level_func:
            return True
        else:
            return False

    def _add_backward_hook(self, t: torch.Tensor, tensor_label):
        """Adds a backward hook to the tensor that saves the gradients to ModelHistory if specified.

        Args:
            t: tensor

        Returns:
            Nothing; it changes the tensor in place.
        """

        # Define the decorator
        def log_grad_to_model_history(g_in, g_out):
            self._log_tensor_grad(g_out, tensor_label)

        if t.grad_fn is not None:
            t.grad_fn.register_hook(log_grad_to_model_history)

    def _log_info_specific_to_single_function_output_tensor(self,
                                                            t: torch.Tensor,
                                                            i: int,
                                                            args: Tuple[Any],
                                                            kwargs: Dict[str, Any],
                                                            parent_param_passes: Dict[str, int],
                                                            fields_dict: Dict[str, Any]):
        """Function to log handle the logging of info that's specific to a single output tensor
        (e.g., the shape), and not common to all output tensors.

        Args:
            t: tensor to log
            i: index of the tensor in the function output
            args: positional args to the function that created the tensor
            kwargs: keyword args to the function that created the tensor
            parent_param_passes: Dict mapping barcodes of parent params to how many passes they've seen
            fields_dict: dictionary of fields with which to initialize the new TensorLogEntry
        """
        layer_type = fields_dict['layer_type']
        indiv_param_barcodes = list(parent_param_passes.keys())
        self.tensor_counter += 1
        self.raw_layer_type_counter[layer_type] += 1
        realtime_tensor_num = self.tensor_counter
        layer_type_num = self.raw_layer_type_counter[layer_type]
        tensor_label_raw = f"{layer_type}_{layer_type_num}_{realtime_tensor_num}_raw"

        if len(parent_param_passes) > 0:
            operation_equivalence_type = self._make_raw_param_group_barcode(indiv_param_barcodes, layer_type)
            fields_dict['operation_equivalence_type'] = operation_equivalence_type
            self.layers_computed_with_params[operation_equivalence_type].append(tensor_label_raw)
            fields_dict['pass_num'] = len(self.layers_computed_with_params[operation_equivalence_type])
        else:
            operation_equivalence_type = self._get_operation_equivalence_type(args, kwargs, i,
                                                                              layer_type, fields_dict)
            fields_dict['operation_equivalence_type'] = operation_equivalence_type
            fields_dict['pass_num'] = 1

        self.equivalent_operations[operation_equivalence_type].add(tensor_label_raw)
        fields_dict['equivalent_operations'] = self.equivalent_operations[operation_equivalence_type]

        fields_dict['function_is_inplace'] = hasattr(t, 'tl_tensor_label_raw')
        fields_dict['gradfunc'] = type(t.grad_fn)

        if fields_dict['is_part_of_iterable_output']:
            fields_dict['iterable_output_index'] = i
        else:
            fields_dict['iterable_output_index'] = None

        if (t.dtype == torch.bool) and (t.dim()) == 0:
            fields_dict['is_atomic_bool_layer'] = True
            fields_dict['atomic_bool_val'] = t.item()
        else:
            fields_dict['is_atomic_bool_layer'] = False
            fields_dict['atomic_bool_val'] = None

        # General info
        fields_dict['tensor_label_raw'] = tensor_label_raw
        fields_dict['layer_total_num'] = None
        fields_dict['same_layer_operations'] = []
        fields_dict['realtime_tensor_num'] = realtime_tensor_num
        fields_dict['operation_num'] = None
        fields_dict['source_model_history'] = self
        fields_dict['pass_finished'] = False

        # Other labeling info
        fields_dict['layer_label'] = None
        fields_dict['layer_label_short'] = None
        fields_dict['layer_label_w_pass'] = None
        fields_dict['layer_label_w_pass_short'] = None
        fields_dict['layer_label_no_pass'] = None
        fields_dict['layer_label_no_pass_short'] = None
        fields_dict['layer_type'] = layer_type
        fields_dict['layer_label_raw'] = tensor_label_raw
        fields_dict['layer_type_num'] = layer_type_num
        fields_dict['pass_num'] = 1
        fields_dict['layer_passes_total'] = 1
        fields_dict['lookup_keys'] = []

        # Saved tensor info
        fields_dict['tensor_contents'] = None
        fields_dict['has_saved_activations'] = False
        fields_dict['activation_postfunc'] = self.activation_postfunc
        fields_dict['creation_args'] = []
        fields_dict['creation_kwargs'] = {}
        fields_dict['tensor_shape'] = tuple(t.shape)
        fields_dict['tensor_dtype'] = t.dtype
        fields_dict['tensor_fsize'] = get_tensor_memory_amount(t)
        fields_dict['tensor_fsize_nice'] = human_readable_size(fields_dict['tensor_fsize'])

        # If internally initialized, fix this information:
        if len(fields_dict['parent_layers']) == 0:
            fields_dict['initialized_inside_model'] = True
            fields_dict['has_internally_initialized_ancestor'] = True
            fields_dict['internally_initialized_parents'] = []
            fields_dict['internally_initialized_ancestors'] = {tensor_label_raw}

    def _make_tensor_log_entry(self,
                               t: torch.Tensor,
                               fields_dict: Dict,
                               t_args: Optional[Tuple] = None,
                               t_kwargs: Optional[Dict] = None,
                               activation_postfunc: Optional[Callable] = None):
        """
        Given a tensor, adds it to the model_history, additionally saving the activations and input
        arguments if specified. Also tags the tensor itself with its raw tensor label
        and a pointer to ModelHistory.

        Args:
            t: tensor to log
            fields_dict: dictionary of fields to log in TensorLogEntry
            t_args: Positional arguments to the function that created the tensor
            t_kwargs: Keyword arguments to the function that created the tensor
            activation_postfunc: Function to apply to activations before saving them.
        """
        if t_args is None:
            t_args = []
        if t_kwargs is None:
            t_kwargs = {}

        new_entry = TensorLogEntry(fields_dict)
        if (self.tensor_nums_to_save == 'all') or (new_entry.realtime_tensor_num in self.tensor_nums_to_save):
            new_entry.save_tensor_data(t, t_args, t_kwargs, activation_postfunc)
        self.raw_tensor_dict[new_entry.tensor_label_raw] = new_entry
        self.raw_tensor_labels_list.append(new_entry.tensor_label_raw)

        return new_entry

    def _log_tensor_grad(self,
                         grad: torch.Tensor,
                         tensor_label_raw: str):
        """Logs the gradient for a tensor during a backward pass.

        Args:
            grad: the gradient
            tensor_label_raw: the raw tensor label

        Returns:

        """
        self.has_saved_gradients = True
        tensor_label = self.raw_to_final_layer_labels[tensor_label_raw]
        if tensor_label not in self.layers_with_saved_gradients:
            self.layers_with_saved_gradients.append(tensor_label)
            layer_order = {layer: i for i, layer in enumerate(self.layer_labels)}
            self.layers_with_saved_gradients = sorted(self.layers_with_saved_gradients,
                                                      key=lambda x: layer_order[x])
        tensor_log_entry = self[tensor_label]
        tensor_log_entry.log_tensor_grad(grad)

    def _get_parent_tensor_function_call_location(self,
                                                  parent_log_entries: List[TensorLogEntry],
                                                  args: Tuple[Any],
                                                  kwargs: Dict[Any, Any]) -> Dict:
        """Utility function that takes in the parent tensors, the args, and kwargs, and returns a dict specifying
        where in the function call the parent tensors were used.

        Args:
            parent_log_entries: List of parent tensors.
            args: Tuple of function args
            kwargs: Dict of function kwargs

        Returns:
            Dict that itself contains two dicts, one specifing which args are associated with parent tensors,
            and another specifing which kwargs are associated with parent tensors.
        """
        tensor_all_arg_positions = {'args': {}, 'kwargs': {}}
        arg_struct_dict = {'args': args, 'kwargs': kwargs}

        for parent_entry in parent_log_entries:
            for arg_type in ['args', 'kwargs']:
                arg_struct = arg_struct_dict[arg_type]
                self._find_arg_positions_for_single_parent(parent_entry,
                                                           arg_type,
                                                           arg_struct,
                                                           tensor_all_arg_positions)

        return tensor_all_arg_positions

    @staticmethod
    def _find_arg_positions_for_single_parent(parent_entry: TensorLogEntry,
                                              arg_type: str,
                                              arg_struct: Union[List, Tuple, Dict],
                                              tensor_all_arg_positions: Dict):
        """Helper function that finds where a single parent tensor is used in either the args or kwargs of a function,
        and updates a dict that tracks this information.

        Args:
            parent_entry: Parent tensor
            arg_type: 'args' or 'kwargs'
            arg_struct: args or kwargs
            tensor_all_arg_positions: dict tracking where the tensors are used
        """
        iterfunc_dict = {'args': enumerate,
                         'kwargs': lambda x: x.items(),
                         list: enumerate,
                         tuple: enumerate,
                         dict: lambda x: x.items()}
        iterfunc = iterfunc_dict[arg_type]

        for arg_key, arg in iterfunc(arg_struct):
            if getattr(arg, 'tl_tensor_label_raw', -1) == parent_entry.tensor_label_raw:
                tensor_all_arg_positions[arg_type][arg_key] = parent_entry.tensor_label_raw
            elif type(arg) in [list, tuple, dict]:
                iterfunc2 = iterfunc_dict[type(arg)]
                for sub_arg_key, sub_arg in iterfunc2(arg):
                    if getattr(sub_arg, 'tl_tensor_label_raw', -1) == parent_entry.tensor_label_raw:
                        tensor_all_arg_positions[arg_type][(arg_key, sub_arg_key)] = parent_entry.tensor_label_raw

    @staticmethod
    def _get_ancestors_from_parents(parent_entries: List[TensorLogEntry]) -> Tuple[Set[str], Set[str]]:
        """Utility function to get the ancestors of a tensor based on those of its parent tensors.

        Args:
            parent_entries: list of parent entries

        Returns:
            List of input ancestors and internally initialized ancestors.
        """
        input_ancestors = set()
        internally_initialized_ancestors = set()

        for parent_entry in parent_entries:
            input_ancestors.update(parent_entry.input_ancestors)
            internally_initialized_ancestors.update(parent_entry.internally_initialized_ancestors)
        return input_ancestors, internally_initialized_ancestors

    def _update_tensor_family_links(self, entry_to_update: TensorLogEntry):
        """For a given tensor, updates family information for its links to parents, children, siblings, and
        spouses, in both directions (i.e., mutually adding the labels for each family pair).

        Args:
            entry_to_update: dict of information about the TensorLogEntry to be created
        """
        tensor_label = entry_to_update.tensor_label_raw
        parent_tensor_labels = entry_to_update.parent_layers

        # Add the tensor as child to its parents

        for parent_tensor_label in parent_tensor_labels:
            parent_tensor = self[parent_tensor_label]
            if tensor_label not in parent_tensor.child_layers:
                parent_tensor.child_layers.append(tensor_label)
                parent_tensor.has_children = True

        # Set the parents of the tensor as spouses to each other

        for spouse1, spouse2 in it.combinations(parent_tensor_labels, 2):
            if spouse1 not in self[spouse2].spouse_layers:
                self[spouse2].spouse_layers.append(spouse1)
                self[spouse2].has_spouses = True
            if spouse2 not in self[spouse1].spouse_layers:
                self[spouse1].spouse_layers.append(spouse2)
                self[spouse1].has_spouses = True

        # Set the children of its parents as siblings to each other.

        for parent_tensor_label in parent_tensor_labels:
            self._add_sibling_labels_for_new_tensor(entry_to_update, self[parent_tensor_label])

    def _add_sibling_labels_for_new_tensor(self,
                                           entry_to_update: TensorLogEntry,
                                           parent_tensor: TensorLogEntry):
        """Given a tensor and specified parent tensor, adds sibling labels to that tensor, and
        adds itself as a sibling to all existing children.

        Args:
            entry_to_update: the new tensor
            parent_tensor: the parent tensor
        """
        new_tensor_label = entry_to_update.tensor_label_raw
        for sibling_tensor_label in parent_tensor.child_layers:
            if sibling_tensor_label == new_tensor_label:
                continue
            sibling_tensor = self[sibling_tensor_label]
            sibling_tensor.sibling_layers.append(new_tensor_label)
            sibling_tensor.has_sibling_layers = True
            entry_to_update.sibling_layers.append(sibling_tensor_label)
            entry_to_update.has_sibling_layers = True

    @staticmethod
    def _process_parent_param_passes(arg_parameters: List[torch.nn.Parameter]) -> Dict[str, int]:
        """Utility function to mark the parameters with barcodes, and log which pass they're on.

        Args:
            arg_parameters: List of arg parameters

        Returns:

        """
        parent_param_passes = {}
        for param in arg_parameters:
            if not hasattr(param, 'tl_param_barcode'):
                param_barcode = make_random_barcode()
                param.tl_param_barcode = param_barcode
                param.tl_pass_num = 1
            else:
                param_barcode = param.tl_param_barcode
                param.tl_pass_num += 1
            parent_param_passes[param_barcode] = param.tl_pass_num
        return parent_param_passes

    @staticmethod
    def _make_raw_param_group_barcode(indiv_param_barcodes: List[str], layer_type: str):
        """Given list of param barcodes and layer type, returns the raw barcode for the
        param_group; e.g., conv2d_abcdef_uvwxyz

        Args:
            indiv_param_barcodes: List of barcodes for each individual parameter tensor
            layer_type: The layer type.

        Returns:
            Raw barcode for the param group
        """
        param_group_barcode = f"{layer_type}_{'_'.join(sorted(indiv_param_barcodes))}"
        return param_group_barcode

    def _get_operation_equivalence_type(self,
                                        args: Tuple,
                                        kwargs: Dict,
                                        i: int,
                                        layer_type: str,
                                        fields_dict: Dict):
        arg_hash = self._get_hash_from_args(args, kwargs)
        operation_equivalence_type = f"{layer_type}_{arg_hash}"
        if fields_dict['is_part_of_iterable_output']:
            operation_equivalence_type += f'_outindex{i}'
        if fields_dict['containing_module_origin'] is not None:
            module_str = fields_dict['containing_module_origin'][0]
            operation_equivalence_type += f'_module{module_str}'
        return operation_equivalence_type

    @staticmethod
    def _get_hash_from_args(args, kwargs):
        """
        Get a hash from the args and kwargs of a function call, excluding any tracked tensors.
        """
        args_to_hash = []
        for a, arg in enumerate(list(args) + list(kwargs.values())):
            if hasattr(arg, 'tl_tensor_label_raw'):
                args_to_hash.append(f"arg{a}{arg.shape}")
            else:
                arg_iter = make_var_iterable(arg)
                for arg_elem in arg_iter:
                    if not hasattr(arg, 'tl_tensor_label_raw') and not isinstance(arg_elem, torch.nn.Parameter):
                        args_to_hash.append(arg_elem)

        if len(args_to_hash) == 0:
            return 'no_args'
        arg_hash = make_short_barcode_from_input(args_to_hash)
        return arg_hash

    @staticmethod
    def _update_tensor_containing_modules(tensor_entry: TensorLogEntry) -> List[str]:
        """Utility function that updates the containing modules of a Tensor by starting from the containing modules
        as of the last function call, then looks at the sequence of module transitions (in or out of a module) as of
        the last module it saw, and updates accordingly.

        Args:
            tensor_entry: Log entry of tensor to check

        Returns:
            List of the updated containing modules.
        """
        containing_modules = tensor_entry.containing_modules_origin_nested[:]
        thread_modules = tensor_entry.module_entry_exit_thread_output[:]
        for thread_module in thread_modules:
            if thread_module[0] == '+':
                containing_modules.append(thread_module[1:])
            elif (thread_module[0] == '-') and (thread_module[1:] in containing_modules):
                containing_modules.remove(thread_module[1:])
        return containing_modules

    def _get_input_module_info(self,
                               arg_tensors: List[torch.Tensor]):
        """Utility function to extract information about module entry/exit from input tensors.

        Args:
            arg_tensors: List of input tensors

        Returns:
            Variables with module entry/exit information
        """
        max_input_module_nesting = 0
        most_nested_containing_modules = []
        for t in arg_tensors:
            tensor_label = getattr(t, 'tl_tensor_label_raw', -1)
            if tensor_label == -1:
                continue
            tensor_entry = self[tensor_label]
            containing_modules = self._update_tensor_containing_modules(tensor_entry)
            if len(containing_modules) > max_input_module_nesting:
                max_input_module_nesting = len(containing_modules)
                most_nested_containing_modules = containing_modules[:]
        return most_nested_containing_modules

    def cleanup(self):
        """Deletes all log entries in the model.
        """
        for tensor_log_entry in self:
            self._remove_log_entry(tensor_log_entry, remove_references=True)
        for attr in MODEL_HISTORY_FIELD_ORDER:
            delattr(self, attr)
        torch.cuda.empty_cache()

    def _remove_log_entry(self,
                          log_entry: TensorLogEntry,
                          remove_references: bool = True):
        """Given a TensorLogEntry, destroys it and all references to it.

        Args:
            log_entry: Tensor log entry to remove.
            remove_references: Whether to also remove references to the log entry
        """
        if self.pass_finished:
            tensor_label = log_entry.layer_label
        else:
            tensor_label = log_entry.tensor_label_raw
        for attr in dir(log_entry):
            if not attr.startswith('_') and not callable(getattr(log_entry, attr)):
                delattr(log_entry, attr)
        del log_entry
        if remove_references:
            self._remove_log_entry_references(tensor_label)

    def _remove_log_entry_references(self, layer_to_remove: str):
        """Removes all references to a given TensorLogEntry in the ModelHistory object.

        Args:
            layer_to_remove: The log entry to remove.
        """
        # Clear any fields in ModelHistory referring to the entry.

        remove_entry_from_list(self.input_layers, layer_to_remove)
        remove_entry_from_list(self.output_layers, layer_to_remove)
        remove_entry_from_list(self.buffer_layers, layer_to_remove)
        remove_entry_from_list(self.internally_initialized_layers, layer_to_remove)
        remove_entry_from_list(self.internally_terminated_layers, layer_to_remove)
        remove_entry_from_list(self.internally_terminated_bool_layers, layer_to_remove)
        remove_entry_from_list(self.layers_where_internal_branches_merge_with_input, layer_to_remove)

        self.conditional_branch_edges = [tup for tup in self.conditional_branch_edges if layer_to_remove not in tup]

        # Now any nested fields.

        for group_label, group_tensors in self.layers_computed_with_params.items():
            if layer_to_remove in group_tensors:
                group_tensors.remove(layer_to_remove)
        self.layers_computed_with_params = {k: v for k, v in self.layers_computed_with_params.items() if len(v) > 0}

        for group_label, group_tensors in self.equivalent_operations.items():
            if layer_to_remove in group_tensors:
                group_tensors.remove(layer_to_remove)
        self.equivalent_operations = {k: v for k, v in self.equivalent_operations.items() if len(v) > 0}

        for group_label, group_tensors in self.same_layer_operations.items():
            if layer_to_remove in group_tensors:
                group_tensors.remove(layer_to_remove)
        self.same_layer_operations = {k: v for k, v in self.same_layer_operations.items() if len(v) > 0}

    # ********************************************
    # ************* Post-Processing **************
    # ********************************************

    def postprocess(self, decorated_func_mapper: Dict, mark_input_output_distances: bool = True):
        """
        After the forward pass, cleans up the log into its final form.
        """
        # Step 1: Add dedicated output nodes

        self._add_output_layers()

        # Step 2: Remove orphan nodes, find nodes that don't terminate in output node

        self._remove_orphan_nodes()

        # Step 3: Find mix/max distance from input and output nodes

        if mark_input_output_distances:
            self._mark_input_output_distances()

        # Step 4: Starting from terminal single boolean tensors, mark the conditional branches.

        self._mark_conditional_branches()

        # Step 5: Annotate the containing modules for all internally-generated tensors (they don't know where
        # they are when they're made; have to trace breadcrumbs from tensors that came from input).

        self._fix_modules_for_internal_tensors()

        # Step 6: Identify all loops, mark repeated layers.

        self._assign_corresponding_tensors_to_same_layer()

        # Step 7: Go down tensor list, get the mapping from raw tensor names to final tensor names.

        self._map_raw_tensor_labels_to_final_tensor_labels()

        # Step 8: Process ModelHistory into its final user-facing version: undecorate all tensors,
        # do any tallying/totals/labeling, log the module hierarchy, rename all tensors,
        # get the operation numbers for all layer labels.

        self._final_prettify(decorated_func_mapper)

        # Step 9: log the pass as finished, changing the ModelHistory behavior to its user-facing version.

        self._set_pass_finished()

    def _add_output_layers(self):
        """
        Adds dedicated output nodes to the graph.
        """
        new_output_layers = []
        for i, output_layer_label in enumerate(self.output_layers):
            output_node = self[output_layer_label]
            new_output_node = output_node.copy()
            new_output_node.layer_type = 'output'
            if i == len(self.output_layers) - 1:
                new_output_node.is_last_output_layer = True
            self.tensor_counter += 1
            new_output_node.tensor_label_raw = f"output_{i + 1}_{self.tensor_counter}_raw"
            new_output_node.layer_label_raw = new_output_node.tensor_label_raw
            new_output_node.realtime_tensor_num = self.tensor_counter

            # Fix function information:

            new_output_node.func_applied = identity
            new_output_node.func_applied_name = 'none'
            new_output_node.func_time_elapsed = 0
            new_output_node.func_rng_states = log_current_rng_states()
            new_output_node.num_func_args_total = 0
            new_output_node.num_position_args = 0
            new_output_node.num_keyword_args = 0
            new_output_node.func_position_args_non_tensor = []
            new_output_node.func_keyword_args_non_tensor = {}
            new_output_node.func_all_args_non_tensor = []
            new_output_node.gradfunc = None
            new_output_node.creation_args = [safe_copy(output_node.tensor_contents)]
            new_output_node.creation_kwargs = {}

            # Strip any params:

            new_output_node.computed_with_params = False
            new_output_node.parent_params = []
            new_output_node.parent_param_barcodes = []
            new_output_node.parent_param_passes = {}
            new_output_node.num_param_tensors = 0
            new_output_node.parent_param_shapes = []
            new_output_node.num_params_total = int(0)
            new_output_node.parent_params_fsize = 0
            new_output_node.parent_params_fsize_nice = human_readable_size(0)

            # Strip module info:

            new_output_node.is_computed_inside_submodule = False
            new_output_node.containing_module_origin = None
            new_output_node.containing_modules_origin_nested = []
            new_output_node.modules_entered = []
            new_output_node.module_passes_entered = []
            new_output_node.is_submodule_input = False
            new_output_node.modules_exited = []
            new_output_node.module_passes_exited = []
            new_output_node.is_submodule_output = False
            new_output_node.is_bottom_level_submodule_output = False
            new_output_node.module_entry_exit_thread_input = []
            new_output_node.module_entry_exit_thread_output = []

            # Fix ancestry information:

            new_output_node.child_layers = []
            new_output_node.parent_layers = [output_node.tensor_label_raw]
            new_output_node.sibling_layers = []
            new_output_node.has_sibling_tensors = False
            new_output_node.parent_layer_arg_locs = {'args': {0: output_node.tensor_label_raw},
                                                     'kwargs': {}}

            # Fix layer equivalence information:
            new_output_node.same_layer_operations = []
            equiv_type = f"output_{'_'.join(tuple(str(s) for s in new_output_node.tensor_shape))}_" \
                         f"{str(new_output_node.tensor_dtype)}"
            new_output_node.operation_equivalence_type = equiv_type
            self.equivalent_operations[equiv_type].add(new_output_node.tensor_label_raw)

            # Change original output node:

            output_node.is_output_layer = False
            output_node.child_layers.append(new_output_node.tensor_label_raw)

            self.raw_tensor_dict[new_output_node.tensor_label_raw] = new_output_node
            self.raw_tensor_labels_list.append(new_output_node.tensor_label_raw)

            new_output_layers.append(new_output_node.tensor_label_raw)

        self.output_layers = new_output_layers

    def _remove_orphan_nodes(self):
        """
        Removes nodes that are connected to neither the input nor the output by flooding in both directions
        from the input and output nodes.
        """
        orig_nodes = set(self.raw_tensor_labels_list)
        nodes_seen = set()
        node_stack = self.input_layers + self.output_layers
        while len(node_stack) > 0:
            tensor_label = node_stack.pop()
            nodes_seen.add(tensor_label)
            tensor_entry = self[tensor_label]
            if (len(tensor_entry.child_layers) == 0) and (not tensor_entry.is_output_layer):
                self._log_internally_terminated_tensor(tensor_label)
            for next_label in tensor_entry.child_layers + tensor_entry.parent_layers:
                if next_label not in nodes_seen:
                    node_stack.append(next_label)
        orphan_nodes = orig_nodes - nodes_seen

        # Now remove all orphaned nodes.

        new_tensor_dict = OrderedDict()
        new_tensor_list = []
        for tensor_label in self.raw_tensor_labels_list:
            tensor_entry = self[tensor_label]
            if tensor_label not in orphan_nodes:
                new_tensor_dict[tensor_label] = tensor_entry
                new_tensor_list.append(tensor_label)
            else:
                self._remove_log_entry(tensor_entry, remove_references=True)
        self.raw_tensor_labels_list = new_tensor_list
        self.raw_tensor_dict = new_tensor_dict

    def _mark_input_output_distances(self):
        """
        Traverses the graph forward and backward, marks the minimum and maximum distances of each
        node from the input and output, and removes any orphan nodes.
        """
        self._flood_graph_from_input_or_output_nodes('input')
        self._flood_graph_from_input_or_output_nodes('output')

    def _flood_graph_from_input_or_output_nodes(self, mode: str):
        """Floods the graph from either the input or output nodes, tracking nodes that aren't seen,
        and the min and max distance from the starting nodes of each node. Traversal is unidirectional
        UNLESS going in the direction of a termin

        Args:
            mode: either 'input' or 'output'

        Returns:
            Set of nodes seen during the traversal
        """
        if mode == 'input':
            starting_nodes = self.input_layers[:]
            min_field = 'min_distance_from_input'
            max_field = 'max_distance_from_input'
            direction = 'forwards'
            marker_field = 'has_input_ancestor'
            layer_logging_field = 'input_ancestors'
            forward_field = 'child_layers'
        elif mode == 'output':
            starting_nodes = self.output_layers[:]
            min_field = 'min_distance_from_output'
            max_field = 'max_distance_from_output'
            direction = 'backwards'
            marker_field = 'is_output_ancestor'
            layer_logging_field = 'output_descendents'
            forward_field = 'parent_layers'
        else:
            raise ValueError("Mode but be either 'input' or 'output'")

        nodes_seen = set()

        # Tuples in format node_label, nodes_since_start, traversal_direction
        node_stack = [(starting_node_label, starting_node_label, 0, direction) for starting_node_label in
                      starting_nodes]
        while len(node_stack) > 0:
            current_node_label, orig_node, nodes_since_start, traversal_direction = node_stack.pop()
            nodes_seen.add(current_node_label)
            current_node = self[current_node_label]
            self._update_node_distance_vals(current_node, min_field, max_field, nodes_since_start)

            setattr(current_node, marker_field, True)
            getattr(current_node, layer_logging_field).add(orig_node)

            for next_node_label in getattr(current_node, forward_field):
                if self._check_whether_to_add_node_to_flood_stack(next_node_label, orig_node, nodes_since_start,
                                                                  min_field, max_field, layer_logging_field,
                                                                  nodes_seen):
                    node_stack.append((next_node_label, orig_node, nodes_since_start + 1, traversal_direction))

    @staticmethod
    def _update_node_distance_vals(current_node: TensorLogEntry,
                                   min_field: str,
                                   max_field: str,
                                   nodes_since_start: int):
        if getattr(current_node, min_field) is None:
            setattr(current_node, min_field, nodes_since_start)
        else:
            setattr(current_node, min_field, min([nodes_since_start, getattr(current_node, min_field)]))

        if getattr(current_node, max_field) is None:
            setattr(current_node, max_field, nodes_since_start)
        else:
            setattr(current_node, max_field, max([nodes_since_start, getattr(current_node, max_field)]))

    def _check_whether_to_add_node_to_flood_stack(self,
                                                  candidate_node_label: str,
                                                  orig_node_label: str,
                                                  nodes_since_start: int,
                                                  min_field: str,
                                                  max_field: str,
                                                  layer_logging_field: str,
                                                  nodes_seen: set):
        """
        Checker function to trim uninformative nodes when tracing input and output distances:
        trims nodes if they don't exceed the min or max, or don't add an informative new ancestor or descendent.
        """
        candidate_node = self[candidate_node_label]

        if candidate_node_label not in nodes_seen:
            return True

        if nodes_since_start + 1 < getattr(candidate_node, min_field):
            return True

        if nodes_since_start + 1 > getattr(candidate_node, max_field):
            return True

        if orig_node_label not in getattr(candidate_node, layer_logging_field):
            return True

        return False

    def _log_internally_terminated_tensor(self, tensor_label: str):
        tensor_entry = self[tensor_label]
        tensor_entry.terminated_inside_model = True
        if tensor_label not in self.internally_terminated_layers:
            self.internally_terminated_layers.append(tensor_label)
            if tensor_entry.is_atomic_bool_layer and (tensor_label not in self.internally_terminated_bool_layers):
                self.internally_terminated_bool_layers.append(tensor_label)
                tensor_entry.is_terminal_bool_layer = True

    def _mark_conditional_branches(self):
        """Starting from any terminal boolean nodes, backtracks until it finds the beginning of any
        conditional branches.
        """
        terminal_bool_nodes = self.internally_terminated_bool_layers[:]

        nodes_seen = set()
        node_stack = terminal_bool_nodes.copy()
        while len(node_stack) > 0:
            node_label = node_stack.pop()
            node = self[node_label]
            if node_label in nodes_seen:
                continue
            for next_tensor_label in node.parent_layers + node.child_layers:
                next_node = self[next_tensor_label]
                if next_node.is_output_ancestor:  # we found the beginning of a conditional branch
                    next_node.cond_branch_start_children.append(node_label)
                    next_node.in_cond_branch = False
                    nodes_seen.add(next_tensor_label)
                    self.conditional_branch_edges.append((next_tensor_label, node_label))
                else:
                    if next_tensor_label in nodes_seen:
                        continue
                    next_node.in_cond_branch = True
                    node_stack.append(next_tensor_label)

            nodes_seen.add(node_label)

    def _assign_corresponding_tensors_to_same_layer(self):
        """
        Post-processing function that yokes together operations corresponding to the same layer, based on
        the following rule:
        1) Operations invoking the same parameters are always assigned to the same layer.
        2) Any contiguous operations surrounding repeated parameters are assigned to the same layer
            (e.g., if a ReLU always follows every pass of an FC layer, then all instances of that ReLU
            operation are considered part of the same layer; continue for all such contiguous
            equivalent operations)
        3) Any groups of contiguous operations that "loop" back to back, irrespective of whether
            they include a parameter or not (e.g., in ABCABCABC, then all As count as the same layer, all
            Bs count as the same layer, and all Cs cound as the same layer, but if a D or an F were inserted
            between these triplets, they would no longer be grouped together, since the repeats
            are no longer contiguous)
        It works by starting from root nodes, and starting from the earliest one, going forward one node at a time,
        and checking if there are equivalent operations. If so, it builds forward one node at a time, until
        it no longer finds equivalent operations. If these subgraphs include a parameter node, these nodes
        are then grouped together no matter what. If they don't, they're only grouped together if contiguous.
        To allow for the possibility that a node might have more "equivalent" layers as a subset of some bigger
        subgraph, then while advancing forward, the function checks the number of equivalent layers it has been
        assigned is equal to the number of operations of that type. If so, it's definitely found everything;
        if not, it runs the procedure again to check if more equivalent operations can be found.
        """
        node_stack = self.input_layers + self.internally_initialized_layers
        node_stack = sorted(node_stack, key=lambda x: self[x].realtime_tensor_num)
        operation_equivalence_types_seen = set()
        while len(node_stack) > 0:
            # Grab the earliest node in the stack, add its children in sorted order to the stack in advance.
            node_label = node_stack.pop(0)
            node = self[node_label]
            node_operation_equivalence_type = node.operation_equivalence_type

            # If we've already checked the nodes of this operation equivalence type as starting nodes, continue:
            if node_operation_equivalence_type in operation_equivalence_types_seen:
                continue
            operation_equivalence_types_seen.add(node_operation_equivalence_type)
            node_stack.extend(node.child_layers)
            node_stack = sorted(node_stack, key=lambda x: self[x].realtime_tensor_num)

            # If no equivalent operations for this node, skip it; it's the only operation for this "layer"
            if len(node.equivalent_operations) == 1:
                node.same_layer_operations = [node_label]
                continue

            # If we've already found the same-layer tensors for this node, and it equals the number of
            # equivalent operations, skip it; the work is already done:
            if len(node.equivalent_operations) == len(node.same_layer_operations):
                continue

            # Else, start from this node and any equivalent operations, and work forward, finding
            # more equivalent operations:
            self._find_and_mark_same_layer_operations_starting_from_node(node)

    def _find_and_mark_same_layer_operations_starting_from_node(self, node: TensorLogEntry):
        """Starting from a given node in the graph, starts from all equivalent operations (e.g., cos, add 5, etc.),
        and crawls forward, finding and marking corresponding operations until there are none left.
        At the end of this, nodes that have the same position with respect to the original node
        are labeled as the same layer either if 1) the subgraph contains a parameter node,
        or 2) the nodes belong to adjacent subgraphs.

        Args:
            node: node to start from
        """
        # Bookkeeping regarding nodes, subgraphs, isomorphic nodes, adjacent subgraphs:
        # Label each subgraph by its starting node label.
        equivalent_operation_starting_labels = sorted(list(node.equivalent_operations))

        # Dictionary specifying isomorphic nodes: key is earliest such node, value is list of isomorphic nodes
        iso_node_groups = OrderedDict({equivalent_operation_starting_labels[0]: equivalent_operation_starting_labels})

        # Reverse dictionary mapping each node to its isomorphism group
        node_to_iso_group_dict = OrderedDict({label: equivalent_operation_starting_labels[0] for label in
                                              equivalent_operation_starting_labels})

        # Dictionary of information about each subgraph
        subgraphs_dict = {}
        for starting_label in equivalent_operation_starting_labels:
            subgraphs_dict[starting_label] = {'starting_node': starting_label,
                                              'param_nodes': set(),
                                              'node_set': {starting_label}}
            if node.computed_with_params:
                subgraphs_dict[starting_label]['param_nodes'].add(starting_label)

        # Dictionary mapping each node to the subgraph it is in
        node_to_subgraph_dict = OrderedDict({label: subgraphs_dict[label] for label in
                                             equivalent_operation_starting_labels})

        # Dict mapping each subgraph to the set of subgraphs it's adjacent to; initialize each to be self-adjacent
        adjacent_subgraphs = {}

        # The stack will be a list of lists, where each latter list is a list of isomorphic nodes.
        # When adding to the stack, only isomorphic nodes will be added.

        node_stack = [equivalent_operation_starting_labels[:]]

        is_first_node = True  # if the first node, don't look at parents
        while node_stack:
            # Pop a set of isomorphic nodes off of the stack, then add and process the next nodes in the stack.
            isomorphic_nodes = sorted(node_stack.pop(0))
            if len(isomorphic_nodes) == 1:
                continue
            self._fetch_and_process_next_isomorphic_nodes(isomorphic_nodes,
                                                          iso_node_groups,
                                                          node_to_iso_group_dict,
                                                          subgraphs_dict,
                                                          node_to_subgraph_dict,
                                                          adjacent_subgraphs,
                                                          is_first_node,
                                                          node_stack)
            is_first_node = False

        self._assign_and_log_isomorphic_nodes_to_same_layers(iso_node_groups, node_to_subgraph_dict, adjacent_subgraphs)

    def _fetch_and_process_next_isomorphic_nodes(self,
                                                 current_iso_nodes: List[str],
                                                 iso_node_groups: Dict[str, List[str]],
                                                 node_to_iso_group_dict: Dict[str, str],
                                                 subgraphs_dict: Dict,
                                                 node_to_subgraph_dict: Dict,
                                                 adjacent_subgraphs: Dict[str, set],
                                                 is_first_node: bool,
                                                 node_stack: List[List[str]]):
        """Function that takes a set of isomorphic nodes, finds all sets of isomorphic successor nodes,
        then processes them and adds them to the stack.

        Args:
            current_iso_nodes: Current set of isomorphic nodes to get the next nodes from.
            iso_node_groups: Dict mapping each isomorphism node group to the list of nodes in it.
            node_to_iso_group_dict: Reverse dict mapping each node to its isomorphism group.
            subgraphs_dict: Dict of information about each subgraph
            node_to_subgraph_dict: Dict mapping each node to its subgraph
            adjacent_subgraphs: List of sets of adjacent subgraphs
            is_first_node: Whether it's the first node in the subgraph; if so, just do children, not parents to start.
            node_stack: List of lists of isomorphic nodes in the stack.
        """
        # First, get all children and parents of the current nodes, with constraint of not being added
        # to their own subgraph yet to avoid backtracking; if run into another subgraph, mark them
        # adjacent and skip.

        successor_nodes_dict = self._log_collisions_and_get_candidate_next_nodes(current_iso_nodes,
                                                                                 iso_node_groups,
                                                                                 node_to_iso_group_dict,
                                                                                 node_to_subgraph_dict,
                                                                                 adjacent_subgraphs,
                                                                                 is_first_node)

        # Find sets of isomorphic nodes, process & add to the stack, discard singular nodes, repeat till none left.

        while True:
            # Grab a node and pop it:
            candidate_node_label, candidate_node_neighbor_type, candidate_node_subgraph = \
                self._get_next_candidate_node(successor_nodes_dict)
            if candidate_node_label is None:
                break

            new_equivalent_nodes = self._get_nodes_isomorphic_to_candidate_node(candidate_node_label,
                                                                                candidate_node_neighbor_type,
                                                                                candidate_node_subgraph,
                                                                                successor_nodes_dict)

            # Now log this new set of isomorphic nodes.

            self._log_new_isomorphic_nodes(new_equivalent_nodes,
                                           iso_node_groups,
                                           node_to_iso_group_dict,
                                           subgraphs_dict,
                                           node_to_subgraph_dict,
                                           node_stack)

    def _log_collisions_and_get_candidate_next_nodes(self,
                                                     current_iso_nodes: List[str],
                                                     iso_node_groups: Dict[str, List[str]],
                                                     node_to_iso_group_dict: Dict[str, str],
                                                     node_to_subgraph_dict: Dict,
                                                     adjacent_subgraphs: Dict[str, set],
                                                     is_first_node: bool) -> Dict:
        """Helper function that checks all parent and children nodes for overlap with nodes already added
        to subgraphs (either the same subgraph or another one), logs any adjacency among subgraphs,
        and returns a dict with the candidate successor nodes from each subgraph.

        Returns:
            Dict with the candidate next nodes for each subgraph.
        """
        node_type_fields = {'children': 'child_layers',
                            'parents': 'parent_layers'}
        if is_first_node:
            node_types_to_use = ['children']
        else:
            node_types_to_use = ['children', 'parents']

        successor_nodes_dict = OrderedDict()
        for node_label in current_iso_nodes:
            node = self[node_label]
            node_subgraph = node_to_subgraph_dict[node_label]
            node_subgraph_label = node_subgraph['starting_node']
            subgraph_successor_nodes = {'children': [], 'parents': []}
            for node_type in node_types_to_use:
                node_type_field = node_type_fields[node_type]
                for neighbor_label in getattr(node, node_type_field):
                    if neighbor_label in node_subgraph['node_set']:  # skip if backtracking own subgraph
                        continue
                    elif neighbor_label in node_to_subgraph_dict:  # if hit another subgraph, mark them adjacent & skip
                        self._check_and_mark_subgraph_adjacency(node_label,
                                                                neighbor_label,
                                                                iso_node_groups,
                                                                node_to_iso_group_dict,
                                                                node_to_subgraph_dict,
                                                                adjacent_subgraphs)
                    else:  # we have a new, non-overlapping node as a possible candiate, add it:
                        subgraph_successor_nodes[node_type].append(neighbor_label)
            successor_nodes_dict[node_subgraph_label] = subgraph_successor_nodes

        return successor_nodes_dict

    @staticmethod
    def _check_and_mark_subgraph_adjacency(node_label: str,
                                           neighbor_label: str,
                                           iso_node_groups: Dict[str, List[str]],
                                           node_to_iso_group_dict: Dict[str, str],
                                           node_to_subgraph_dict: Dict,
                                           adjacent_subgraphs: Dict[str, set]):
        """Helper function that updates the adjacency status of two subgraphs
        """
        node_subgraph = node_to_subgraph_dict[node_label]
        node_subgraph_label = node_subgraph['starting_node']
        neighbor_subgraph = node_to_subgraph_dict[neighbor_label]
        neighbor_subgraph_label = neighbor_subgraph['starting_node']

        # Subgraphs are adjacent if the node in the neighboring subgraph has an
        # isomorphic node in the current subgraph.

        neighbor_iso_group = node_to_iso_group_dict[neighbor_label]
        nodes_isomorphic_to_neighbor_node = iso_node_groups[neighbor_iso_group]
        if len(node_subgraph['node_set'].intersection(nodes_isomorphic_to_neighbor_node)) == 0:
            return

        # Update adjacency
        if (node_subgraph_label in adjacent_subgraphs) and (neighbor_subgraph_label in adjacent_subgraphs):
            return
        elif (node_subgraph_label in adjacent_subgraphs) and (
                neighbor_subgraph_label not in adjacent_subgraphs):
            adjacent_subgraphs[node_subgraph_label].add(neighbor_subgraph_label)
            adjacent_subgraphs[neighbor_subgraph_label] = adjacent_subgraphs[node_subgraph_label]
        elif (node_subgraph_label not in adjacent_subgraphs) and (
                neighbor_subgraph_label in adjacent_subgraphs):
            adjacent_subgraphs[neighbor_subgraph_label].add(node_subgraph_label)
            adjacent_subgraphs[node_subgraph_label] = adjacent_subgraphs[neighbor_subgraph_label]
        else:
            new_adj_set = {node_subgraph_label, neighbor_subgraph_label}
            adjacent_subgraphs[neighbor_subgraph_label] = new_adj_set
            adjacent_subgraphs[node_subgraph_label] = new_adj_set

    @staticmethod
    def _get_next_candidate_node(successor_nodes_dict: Dict) -> Tuple[Optional[str], Optional[str], Optional[str]]:
        """Helper function to grab the next candidate node to consider out of the possible successor nodes.

        Args:
            successor_nodes_dict: Dict of successor nodes from the set of subgraphs being considered

        Returns:

        """
        for subgraph_label, neighbor_type in it.product(successor_nodes_dict, ['children', 'parents']):
            subgraph_neighbors = successor_nodes_dict[subgraph_label][neighbor_type]
            if len(subgraph_neighbors) > 0:
                candidate_node_label = subgraph_neighbors.pop(0)
                candidate_node_neighbor_type = neighbor_type
                candidate_node_subgraph = subgraph_label
                return candidate_node_label, candidate_node_neighbor_type, candidate_node_subgraph
        return None, None, None

    def _get_nodes_isomorphic_to_candidate_node(self,
                                                candidate_node_label: str,
                                                candidate_node_neighbor_type: str,
                                                candidate_node_subgraph: str,
                                                successor_nodes_dict: Dict) -> List[Tuple[str, str]]:
        """Finds nodes that are isomorphic with a candidate node.

        Args:
            candidate_node_label: Label of candidate node
            candidate_node_neighbor_type: Whether the candidate node is a child or parent node
            candidate_node_subgraph: Subgraph of the candidate node
            successor_nodes_dict: Dict keeping track of possible successor nodes

        Returns:
            List of nodes isomorphic with the candidate node
        """
        candidate_node = self[candidate_node_label]
        candidate_node_operation_equivalence_type = candidate_node.operation_equivalence_type
        new_equivalent_nodes = [(candidate_node_label, candidate_node_subgraph)]
        for subgraph_label in successor_nodes_dict:
            if subgraph_label == candidate_node_subgraph:  # ignore same subgraph
                continue
            other_subgraph_nodes = successor_nodes_dict[subgraph_label][candidate_node_neighbor_type]
            for c, comparison_node_label in enumerate(other_subgraph_nodes):
                comparison_node = self[comparison_node_label]
                if comparison_node.operation_equivalence_type == candidate_node_operation_equivalence_type:
                    new_equivalent_nodes.append((other_subgraph_nodes.pop(c), subgraph_label))
                    break  # only add one node per subgraph at most
        new_equivalent_nodes = sorted(new_equivalent_nodes, key=lambda x: x[0])

        # Remove any collisions to the SAME node:
        node_labels = [node[0] for node in new_equivalent_nodes]
        new_equivalent_nodes = [node for node in new_equivalent_nodes if node_labels.count(node[0]) == 1]
        return new_equivalent_nodes

    def _log_new_isomorphic_nodes(self,
                                  new_isomorphic_nodes: List[Tuple[str, str]],
                                  iso_node_groups: Dict[str, List[str]],
                                  node_to_iso_group_dict: Dict[str, str],
                                  subgraphs_dict: Dict,
                                  node_to_subgraph_dict: Dict,
                                  node_stack: List[List[str]]):
        """Takes a new set of equivalent nodes, and logs them as equivalent, adds them to their subgraphs,
        and adds them to the stack.

        Args:
            new_isomorphic_nodes: Current set of isomorphic nodes to get the next nodes from.
            iso_node_groups: Dict mapping each isomorphism node group to the list of nodes in it.
            node_to_iso_group_dict: Reverse dict mapping each node to its isomorphism group.
            subgraphs_dict: Dict of information about each subgraph
            node_to_subgraph_dict: Dict mapping each node to its subgraph
            node_stack: List of lists of isomorphic nodes in the stack.
        """
        if len(new_isomorphic_nodes) > 0:
            iso_group_label = new_isomorphic_nodes[0][0]
            equivalent_node_labels = [tup[0] for tup in new_isomorphic_nodes]
            iso_node_groups[iso_group_label] = equivalent_node_labels[:]
            for node_label in equivalent_node_labels:
                node_to_iso_group_dict[node_label] = iso_group_label
            for node_label, node_subgraph in new_isomorphic_nodes:
                node = self[node_label]
                subgraphs_dict[node_subgraph]['node_set'].add(node_label)
                if node.computed_with_params:
                    subgraphs_dict[node_subgraph]['param_nodes'].add(node_label)
                node_to_subgraph_dict[node_label] = subgraphs_dict[node_subgraph]
            node_stack.append(equivalent_node_labels)

    def _assign_and_log_isomorphic_nodes_to_same_layers(self, iso_node_groups: Dict[str, List],
                                                        node_to_subgraph_dict: Dict, adjacent_subgraphs: Dict):
        """After extending the subgraphs to maximum size and identifying adjacent subgraphs,
        goes through and labels the layers as corresponding to each other. The rule is that nodes will be
        labeled as corresponding if 1) they are isomorphic with respect to the starting node, and
        2) the subgraphs either contain a param node, or are adjacent.

        Args:
            iso_node_groups: Dict specifying list of isomorphic nodes in each group
            node_to_subgraph_dict: Dict mapping each node to the subgraph its in.
            adjacent_subgraphs: Dict mapping each subgraph to set of adjacent subgraphs.
        """
        # Go through each set of isomorphic nodes, and further partition them into nodes assigned to same layer:
        same_layer_node_groups = self._group_isomorphic_nodes_to_same_layers(iso_node_groups, node_to_subgraph_dict,
                                                                             adjacent_subgraphs)

        # Finally, label the nodes corresponding to the same layer.
        for layer_label, layer_nodes in same_layer_node_groups.items():
            # Skip if the new layer asssignment reduces the number of equivalent layers.
            if len(layer_nodes) < len(self[layer_label].same_layer_operations):
                continue
            # convert to list and sort
            layer_nodes = sorted(list(layer_nodes), key=lambda layer: self[layer].realtime_tensor_num)
            for n, node_label in enumerate(layer_nodes):
                node = self[node_label]
                node.layer_label_raw = layer_label
                node.same_layer_operations = layer_nodes
                node.pass_num = n + 1
                node.layer_passes_total = len(layer_nodes)

    def _group_isomorphic_nodes_to_same_layers(self,
                                               iso_node_groups: Dict[str, List],
                                               node_to_subgraph_dict: Dict,
                                               adjacent_subgraphs: Dict) -> Dict:
        same_layer_node_groups = defaultdict(set)  # dict of nodes assigned to the same layer
        node_to_layer_group_dict = {}  # reverse mapping: each node to its equivalent layer group

        for iso_group_label, iso_nodes_orig in iso_node_groups.items():
            iso_nodes = sorted(iso_nodes_orig)
            for node1_label, node2_label in it.combinations(iso_nodes, 2):
                node1_subgraph = node_to_subgraph_dict[node1_label]
                node2_subgraph = node_to_subgraph_dict[node2_label]
                node1_subgraph_label = node1_subgraph['starting_node']
                node2_subgraph_label = node2_subgraph['starting_node']
                node1_param_types = [self[pnode].operation_equivalence_type for pnode in node1_subgraph['param_nodes']]
                node2_param_types = [self[pnode].operation_equivalence_type for pnode in node2_subgraph['param_nodes']]
                overlapping_param_types = set(node1_param_types).intersection(set(node2_param_types))
                subgraphs_are_adjacent = (node1_subgraph_label in adjacent_subgraphs and
                                          node2_subgraph_label in adjacent_subgraphs[node1_subgraph_label])
                if (len(overlapping_param_types) > 0) or subgraphs_are_adjacent:
                    earlier_node_label = sorted([node1_label, node2_label])[0]  # layer label always the first node
                    if earlier_node_label in node_to_layer_group_dict:
                        layer_group = node_to_layer_group_dict[earlier_node_label]
                    else:
                        layer_group = earlier_node_label
                    same_layer_node_groups[layer_group].update({node1_label, node2_label})
                    node_to_layer_group_dict[node1_label] = layer_group
                    node_to_layer_group_dict[node2_label] = layer_group

        return same_layer_node_groups

    def _fix_modules_for_internal_tensors(self):
        """
        Since internally initialized tensors don't automatically know what module they're in,
        this function infers this by tracing back from tensors that came from the input.
        """
        # Fetch nodes where internally initialized branches first meet a tensor computed from the input:
        node_stack = self.layers_where_internal_branches_merge_with_input[:]

        # Now go through the stack and work backwards up the internally initialized branch, fixing the
        # module containment labels as we go.

        nodes_seen = set()
        while len(node_stack) > 0:
            node_label = node_stack.pop()
            node = self[node_label]
            # Propagate modules for any parent nodes:
            for parent_label in node.parent_layers:
                parent_node = self[parent_label]
                if (not parent_node.has_input_ancestor) and (parent_label not in nodes_seen):
                    self._fix_modules_for_single_internal_tensor(node,
                                                                 parent_node,
                                                                 'parent',
                                                                 node_stack,
                                                                 nodes_seen)

            # And for any internally generated child nodes:
            for child_label in node.child_layers:
                child_node = self[child_label]
                if any([node.has_input_ancestor, child_node.has_input_ancestor, child_label in nodes_seen]):
                    continue
                self._fix_modules_for_single_internal_tensor(node,
                                                             child_node,
                                                             'child',
                                                             node_stack,
                                                             nodes_seen)

    @staticmethod
    def _fix_modules_for_single_internal_tensor(starting_node: TensorLogEntry,
                                                node_to_fix: TensorLogEntry,
                                                node_type_to_fix: str,
                                                node_stack: List[str],
                                                nodes_seen: Set[str]):
        """Helper function to fix the containing modules for a single internally generated tensor.
        The rule is, start from the child node, and apply in reverse any modules that were entered or exited.

        Args:
            starting_node: Source node that has the correct module information
            node_to_fix: Parent of the source node
            node_type_to_fix: either 'child' or 'parent'
            node_stack: Stack of nodes to consider
            nodes_seen: Nodes seen so far
        """
        node_to_fix_label = node_to_fix.tensor_label_raw
        node_to_fix.containing_modules_origin_nested = starting_node.containing_modules_origin_nested.copy()
        if node_type_to_fix == 'parent':
            thread_modules = starting_node.module_entry_exit_threads_inputs[node_to_fix.tensor_label_raw]
            step_val = -1
        elif node_type_to_fix == 'child':
            thread_modules = node_to_fix.module_entry_exit_threads_inputs[starting_node.tensor_label_raw]
            step_val = 1
        else:
            raise ValueError("node_type_to_fix must be 'parent' or 'child'")

        for enter_or_exit, module_address, module_pass in thread_modules[::step_val]:
            module_pass_label = (module_address, module_pass)
            if node_type_to_fix == 'parent':
                if enter_or_exit == '+':
                    node_to_fix.containing_modules_origin_nested.remove(module_pass_label)
                elif enter_or_exit == '-':
                    node_to_fix.containing_modules_origin_nested.append(module_pass_label)
            elif node_type_to_fix == 'child':
                if enter_or_exit == '+':
                    node_to_fix.containing_modules_origin_nested.append(module_pass_label)
                elif enter_or_exit == '-':
                    node_to_fix.containing_modules_origin_nested.remove(module_pass_label)
        node_stack.append(node_to_fix_label)
        nodes_seen.add(node_to_fix_label)

    def _map_raw_tensor_labels_to_final_tensor_labels(self):
        """
        Determines the final label for each tensor, and stores this mapping as a dictionary
        in order to then go through and rename everything in the next preprocessing step.
        """
        raw_to_final_layer_labels = {}
        layer_type_counter = defaultdict(lambda: 1)
        layer_total_counter = 1
        for tensor_log_entry in self:
            layer_type = tensor_log_entry.layer_type
            pass_num = tensor_log_entry.pass_num
            if pass_num == 1:
                layer_type_num = layer_type_counter[layer_type]
                layer_total_num = layer_total_counter
                layer_type_counter[layer_type] += 1
                layer_total_counter += 1
            else:  # inherit layer numbers from first pass of the layer
                first_pass_tensor = self[tensor_log_entry.same_layer_operations[0]]
                layer_type_num = first_pass_tensor.layer_type_num
                layer_total_num = first_pass_tensor.layer_total_num
            tensor_log_entry.layer_type_num = layer_type_num
            tensor_log_entry.layer_total_num = layer_total_num
            tensor_log_entry.layer_label_w_pass = f"{layer_type}_{layer_type_num}_{layer_total_num}:{pass_num}"
            tensor_log_entry.layer_label_no_pass = f"{layer_type}_{layer_type_num}_{layer_total_num}"
            tensor_log_entry.layer_label_w_pass_short = f"{layer_type}_{layer_type_num}:{pass_num}"
            tensor_log_entry.layer_label_no_pass_short = f"{layer_type}_{layer_type_num}"
            if tensor_log_entry.layer_passes_total == 1:
                tensor_log_entry.layer_label = tensor_log_entry.layer_label_no_pass
                tensor_log_entry.layer_label_short = tensor_log_entry.layer_label_no_pass_short
            else:
                tensor_log_entry.layer_label = tensor_log_entry.layer_label_w_pass
                tensor_log_entry.layer_label_short = tensor_log_entry.layer_label_w_pass_short
            raw_to_final_layer_labels[tensor_log_entry.tensor_label_raw] = tensor_log_entry.layer_label
        self.raw_to_final_layer_labels = raw_to_final_layer_labels

    def _final_prettify(self, decorated_func_mapper):
        """
        Goes through all tensor log entries for the final stages of pre-processing to make the
        user-facing version of ModelHistory.
        """
        # Go through and log information pertaining to all layers:
        self._log_final_info_for_all_layers()

        # Rename the raw tensor entries in the fields of ModelHistory:
        self._rename_model_history_layer_names()
        self._trim_and_reorder_model_history_fields()

        # And one more pass to delete unused layers from the record and do final tidying up:
        self._remove_unwanted_entries_and_log_remaining()

        # Undecorate all saved tensors and remove saved grad_fns.
        self._undecorate_all_saved_tensors(decorated_func_mapper)

        # Clear the cache after any tensor deletions for garbage collection purposes:
        torch.cuda.empty_cache()

    def _log_final_info_for_all_layers(self):
        """
        Goes through all layers (before discarding unsaved ones), and logs final info about the model
        and the layers that pertains to all layers (not just saved ones).
        """
        unique_layers_seen = set()  # to avoid double-counting params of recurrent layers
        for t, tensor_entry in enumerate(self):
            tensor_entry.operation_num = t

            # Replace any layer names with their final names:
            self._replace_layer_names_for_tensor_entry(tensor_entry)

            # Log the module hierarchy information:
            self._log_module_hierarchy_info_for_layer(tensor_entry)
            if tensor_entry.bottom_level_submodule_pass_exited is not None:
                submodule_pass_nice_name = ':'.join([str(i) for i in tensor_entry.bottom_level_submodule_pass_exited])
                tensor_entry.bottom_level_submodule_pass_exited = submodule_pass_nice_name

            # Tally the tensor sizes:
            self.tensor_fsize_total += tensor_entry.tensor_fsize

            # Tally the parameter sizes:
            if tensor_entry.layer_label_no_pass not in unique_layers_seen:  # only count params once
                if tensor_entry.computed_with_params:
                    self.total_param_layers += 1
                self.total_params += tensor_entry.num_params_total
                self.total_param_tensors += tensor_entry.num_param_tensors
                self.total_params_fsize += tensor_entry.parent_params_fsize
                # Tally for modules, too.
                for module_name, _ in tensor_entry.containing_modules_origin_nested:
                    self.module_nparams[module_name] += tensor_entry.num_params_total

            unique_layers_seen.add(tensor_entry.layer_label_no_pass)

            # Tally elapsed time:

            self.elapsed_time_function_calls += tensor_entry.func_time_elapsed

            # Update model structural information:
            if len(tensor_entry.child_layers) > 1:
                self.model_is_branching = True
            if tensor_entry.layer_passes_total > self.model_max_recurrent_loops:
                self.model_is_recurrent = True
                self.model_max_recurrent_loops = tensor_entry.layer_passes_total
            if tensor_entry.in_cond_branch:
                self.model_has_conditional_branching = True

        # Extract the module hierarchy information
        for module in self.top_level_module_passes:
            module_no_pass = module.split(':')[0]
            if module_no_pass not in self.top_level_modules:
                self.top_level_modules.append(module_no_pass)

        for module_parent, module_children in self.module_pass_children.items():
            module_parent_nopass = module_parent.split(':')[0]
            for module_child in module_children:
                module_child_nopass = module_child.split(':')[0]
                if module_child_nopass not in self.module_children[module_parent_nopass]:
                    self.module_children[module_parent_nopass].append(module_child_nopass)

        self.num_tensors_total = len(self)

        # Save the nice versions of the filesize fields:
        self.tensor_fsize_total_nice = human_readable_size(self.tensor_fsize_total)
        self.total_params_fsize_nice = human_readable_size(self.total_params_fsize)

        # Log time elapsed:
        self.pass_end_time = time.time()
        self.elapsed_time_total = self.pass_end_time - self.pass_start_time
        self.elapsed_time_torchlens_logging = self.elapsed_time_total - self.elapsed_time_function_calls

    def _replace_layer_names_for_tensor_entry(self, tensor_entry: TensorLogEntry):
        """
        Replaces all layer names in the fields of a TensorLogEntry with their final
        layer names.

        Args:
            tensor_entry: TensorLogEntry to replace layer names for.
        """
        list_fields_to_rename = ['parent_layers', 'orig_ancestors', 'child_layers',
                                 'sibling_layers', 'spouse_layers', 'input_ancestors',
                                 'output_descendents', 'internally_initialized_parents',
                                 'internally_initialized_ancestors', 'cond_branch_start_children',
                                 'equivalent_operations', 'same_layer_operations']
        for field in list_fields_to_rename:
            orig_layer_names = getattr(tensor_entry, field)
            field_type = type(orig_layer_names)
            new_layer_names = field_type([self.raw_to_final_layer_labels[raw_name] for raw_name in orig_layer_names])
            setattr(tensor_entry, field, new_layer_names)

        # Fix the arg locations field:
        for arg_type in ['args', 'kwargs']:
            for key, value in tensor_entry.parent_layer_arg_locs[arg_type].items():
                tensor_entry.parent_layer_arg_locs[arg_type][key] = self.raw_to_final_layer_labels[value]

    def _log_module_hierarchy_info_for_layer(self,
                                             tensor_entry: TensorLogEntry):
        """
        Logs the module hierarchy information for a single layer.

        Args:
            tensor_entry: Log entry to mark the module hierarchy info for.
        """
        containing_module_pass_label = None
        for m, module_pass_label in enumerate(tensor_entry.containing_modules_origin_nested):
            module_name, module_pass = module_pass_label
            module_pass_nice_label = f"{module_name}:{module_pass}"
            self.module_num_tensors[module_name] += 1
            self.module_pass_num_tensors[module_pass_nice_label] += 1
            if (m == 0) and (module_pass_nice_label not in self.top_level_module_passes):
                self.top_level_module_passes.append(module_pass_nice_label)
            else:
                if ((containing_module_pass_label is not None) and
                        (module_pass_nice_label not in self.module_pass_children[containing_module_pass_label])):
                    self.module_pass_children[containing_module_pass_label].append(module_pass_nice_label)
            containing_module_pass_label = module_pass_nice_label
            if self.module_num_passes[module_name] < module_pass:
                self.module_num_passes[module_name] = module_pass
            if module_name not in self.module_addresses:
                self.module_addresses.append(module_name)
            if module_pass_label not in self.module_passes:
                self.module_passes.append(module_pass_nice_label)

    def _remove_unwanted_entries_and_log_remaining(self):
        """Removes entries from ModelHistory that we don't want in the final saved output,
        and logs information about the remaining entries.
        """
        tensors_to_remove = []
        self.unsaved_layers_lookup_keys = set()
        # Quick loop to count how many tensors are saved:
        for tensor_entry in self:
            if tensor_entry.has_saved_activations:
                self.num_tensors_saved += 1

        i = 0
        for tensor_entry in self:
            # Determine valid lookup keys and relate them to the tensor's realtime operation number:
            if tensor_entry.has_saved_activations or self.keep_layers_without_saved_activations:
                # Add the lookup keys for the layer, to itself and to ModelHistory:
                self._add_lookup_keys_for_tensor_entry(tensor_entry, i, self.num_tensors_saved)

                # Log all information:
                self.layer_list.append(tensor_entry)
                self.layer_dict_main_keys[tensor_entry.layer_label] = tensor_entry
                self.layer_labels.append(tensor_entry.layer_label)
                self.layer_labels_no_pass.append(tensor_entry.layer_label_no_pass)
                self.layer_labels_w_pass.append(tensor_entry.layer_label_w_pass)
                self.layer_num_passes[tensor_entry.layer_label] = tensor_entry.layer_passes_total
                if tensor_entry.has_saved_activations:
                    self.tensor_fsize_saved += tensor_entry.tensor_fsize
                self._trim_and_reorder_tensor_entry_fields(tensor_entry)  # Final reformatting of fields
                i += 1
            else:
                tensors_to_remove.append(tensor_entry)
                self.unsaved_layers_lookup_keys.update(tensor_entry.lookup_keys)

        if (self.num_tensors_saved == len(self)) or self.keep_layers_without_saved_activations:
            self.all_layers_logged = True
        else:
            self.all_layers_logged = False

        # Remove unused entries.
        for tensor_entry in tensors_to_remove:
            self._remove_log_entry(tensor_entry, remove_references=False)

        # Make the saved tensor filesize pretty:
        self.tensor_fsize_saved_nice = human_readable_size(self.tensor_fsize_saved)

    def _add_lookup_keys_for_tensor_entry(self,
                                          tensor_entry: TensorLogEntry,
                                          tensor_index: int,
                                          num_tensors_to_keep: int):
        """Adds the user-facing lookup keys for a TensorLogEntry, both to itself
        and to the ModelHistory top-level record.

        Args:
            tensor_entry: TensorLogEntry to get the lookup keys for.
        """
        tensor_entry.index_in_saved_log = tensor_index

        # The "default" keys: including the pass if multiple passes, excluding if one pass.
        lookup_keys_for_tensor = [tensor_entry.layer_label,
                                  tensor_entry.layer_label_short,
                                  tensor_index,
                                  tensor_index - num_tensors_to_keep]

        # If just one pass, also allow indexing by pass label.
        if tensor_entry.layer_passes_total == 1:
            lookup_keys_for_tensor.extend([tensor_entry.layer_label_w_pass,
                                           tensor_entry.layer_label_w_pass_short])

        # Allow indexing by modules exited as well:
        for module_name, pass_num in tensor_entry.module_passes_exited:
            lookup_keys_for_tensor.append(f"{module_name}:{pass_num}")
            if self.module_num_passes[module_name] == 1:
                lookup_keys_for_tensor.append(f"{module_name}")

        # Now that we don't need the module pass separately, we can relabel the passes:
        tensor_entry.module_passes_exited = [f"{module_name}:{module_pass}" for module_name, module_pass
                                             in tensor_entry.module_passes_exited]
        tensor_entry.module_passes_entered = [f"{module_name}:{module_pass}" for module_name, module_pass
                                              in tensor_entry.module_passes_entered]
        if tensor_entry.containing_module_origin is not None:
            tensor_entry.containing_module_origin = ':'.join([str(i) for i in tensor_entry.containing_module_origin])
        tensor_entry.containing_modules_origin_nested = [f"{module_name}:{module_pass}" for module_name, module_pass
                                                         in tensor_entry.containing_modules_origin_nested]

        # If buffer tensor, allow using buffer address as a key.
        if tensor_entry.is_buffer_layer:
            lookup_keys_for_tensor.append(tensor_entry.buffer_address)

        lookup_keys_for_tensor = sorted(lookup_keys_for_tensor, key=str)

        # Log in both the tensor and in the ModelHistory object.
        tensor_entry.lookup_keys = lookup_keys_for_tensor
        for lookup_key in lookup_keys_for_tensor:
            self.lookup_keys_to_tensor_num_dict[lookup_key] = tensor_entry.realtime_tensor_num
            self.layer_dict_all_keys[lookup_key] = tensor_entry

    @staticmethod
    def _trim_and_reorder_tensor_entry_fields(tensor_entry: TensorLogEntry):
        """
        Sorts the fields in TensorLogEntry into their desired order, and trims any
        fields that aren't useful after the pass.
        """
        new_dir_dict = OrderedDict()
        for field in TENSOR_LOG_ENTRY_FIELD_ORDER:
            new_dir_dict[field] = getattr(tensor_entry, field)
        for field in dir(tensor_entry):
            if field.startswith('_'):
                new_dir_dict[field] = getattr(tensor_entry, field)
        tensor_entry.__dict__ = new_dir_dict

    def _rename_model_history_layer_names(self):
        """Renames all the metadata fields in ModelHistory with the final layer names, replacing the
        realtime debugging names.
        """
        list_fields_to_rename = ['input_layers', 'output_layers', 'buffer_layers', 'internally_initialized_layers',
                                 'layers_where_internal_branches_merge_with_input', 'internally_terminated_layers',
                                 'internally_terminated_bool_layers']
        for field in list_fields_to_rename:
            tensor_labels = getattr(self, field)
            setattr(self, field, [self.raw_to_final_layer_labels[tensor_label] for tensor_label in tensor_labels])

        new_param_tensors = {}
        for key, values in self.layers_computed_with_params.items():
            new_key = self[values[0]].layer_label
            new_param_tensors[new_key] = [self.raw_to_final_layer_labels[tensor_label] for tensor_label in values]
        self.layers_computed_with_params = new_param_tensors

        new_equiv_operations_tensors = {}
        for key, values in self.equivalent_operations.items():
            new_equiv_operations_tensors[key] = set([self.raw_to_final_layer_labels[tensor_label]
                                                     for tensor_label in values])
        self.equivalent_operations = new_equiv_operations_tensors

        new_same_layer_operations = {}
        for key, values in self.same_layer_operations.items():
            new_key = self.raw_to_final_layer_labels[key]
            new_same_layer_operations[new_key] = [self.raw_to_final_layer_labels[tensor_label] for tensor_label in
                                                  values]
        self.same_layer_operations = new_same_layer_operations

        for t, (child, parent) in enumerate(self.conditional_branch_edges):
            new_child, new_parent = self.raw_to_final_layer_labels[child], self.raw_to_final_layer_labels[parent]
            self.conditional_branch_edges[t] = (new_child, new_parent)

    def _trim_and_reorder_model_history_fields(self):
        """
        Sorts the fields in ModelHistory into their desired order, and trims any
        fields that aren't useful after the pass.
        """
        new_dir_dict = OrderedDict()
        for field in MODEL_HISTORY_FIELD_ORDER:
            new_dir_dict[field] = getattr(self, field)
        for field in dir(self):
            if field.startswith('_'):
                new_dir_dict[field] = getattr(self, field)
        self.__dict__ = new_dir_dict

    @staticmethod
    def _undecorate_saved_tensor(t, decorated_func_mapper):
        if hasattr(t, 'tl_tensor_label_raw'):
            delattr(t, 'tl_tensor_label_raw')
        for attr_name in dir(t):
            if attr_name.startswith('_') or (attr_name in ['grad']):
                continue
            try:
                attr = getattr(t, attr_name)
            except (AttributeError, TypeError, RuntimeError) as _:
                continue
            if attr in decorated_func_mapper:
                setattr(t, attr_name, decorated_func_mapper[attr])

    def _undecorate_all_saved_tensors(self, decorated_func_mapper: Dict):
        """Utility function to undecorate all saved tensors.

        Args:
            decorated_func_mapper: Maps decorated functions to their original versions.
        """
        tensors_to_undecorate = []
        for layer_label in self.layer_labels:
            tensor_entry = self.layer_dict_main_keys[layer_label]
            if tensor_entry.tensor_contents is not None:
                tensors_to_undecorate.append(tensor_entry.tensor_contents)

            tensors_to_undecorate.extend(get_vars_of_type_from_obj(tensor_entry.creation_args,
                                                                   torch.Tensor,
                                                                   search_depth=4))
            tensors_to_undecorate.extend(get_vars_of_type_from_obj(tensor_entry.creation_kwargs,
                                                                   torch.Tensor,
                                                                   search_depth=4))

        for t in tensors_to_undecorate:
            self._undecorate_saved_tensor(t, decorated_func_mapper)

    def _delete_raw_tensor_entries(self):
        """Deletes the raw tensor entries, leaving only the post-processed entries.
        """
        for entry_name, tensor_entry in self.raw_tensor_dict.items():
            self._remove_log_entry(tensor_entry)
        self.raw_tensor_dict.clear()

    def _set_pass_finished(self):
        """Sets the ModelHistory to "pass finished" status, indicating that the pass is done, so
        the "final" rather than "realtime debugging" mode of certain functions should be used.
        """
        for layer_label in self.layer_dict_main_keys:
            tensor = self.layer_dict_main_keys[layer_label]
            tensor.pass_finished = True
        self.pass_finished = True

    def _roll_graph(self):
        """
        Converts the graph to rolled-up format for plotting purposes, such that each node now represents
        all passes of a given layer instead of having separate nodes for each pass.
        """
        for layer_label, node in self.layer_dict_main_keys.items():
            layer_label_no_pass = self[layer_label].layer_label_no_pass
            if layer_label_no_pass in self.layer_dict_rolled:  # If rolled-up layer has already been added, fetch it:
                rolled_node = self.layer_dict_rolled[layer_label_no_pass]
            else:  # If it hasn't been added, make it:
                rolled_node = RolledTensorLogEntry(node)
                self.layer_dict_rolled[node.layer_label_no_pass] = rolled_node
                self.layer_list_rolled.append(rolled_node)
            rolled_node.update_data(node)
            rolled_node.add_pass_info(node)

    # ********************************************
    # *************** Visualization **************
    # ********************************************

    def render_graph(self,
                     vis_opt: str = 'unrolled',
                     vis_nesting_depth: int = 1000,
                     vis_outpath: str = 'graph.gv',
                     save_only: bool = False,
                     vis_fileformat: str = 'pdf',
                     show_buffer_layers: bool = False,
                     direction: str = 'vertical') -> None:
        """Renders the computational graph for the model.

        Args:
            vis_opt: either 'rolled' or 'unrolled'
            vis_nesting_depth: How many levels of nested modules to show; 1 for only top-level modules, 2 for two
                levels, etc.
            vis_outpath: where to store the rendered graph
            save_only: whether to only save the graph without immediately showing it
            vis_fileformat: file format to use for the rendered graph
            show_buffer_layers: whether to show the buffer layers
            direction: which way the graph should go: either 'vertical' or 'horizontal'

        """
        if not self.all_layers_logged:
            raise ValueError("Must have all layers logged in order to render the graph; either save "
                             "all layers in get_model_activations, or use show_model_graph to "
                             "render the graph without saving any activations.")

        if vis_opt == 'unrolled':
            entries_to_plot = self.layer_dict_main_keys
        elif vis_opt == 'rolled':
            self._roll_graph()
            entries_to_plot = self.layer_dict_rolled
        else:
            raise ValueError("vis_opt must be either 'rolled' or 'unrolled'")

        if direction == 'vertical':
            rankdir = 'BT'
        elif direction == 'horizontal':
            rankdir = 'LR'
        else:
            raise ValueError("direction must be either 'vertical' or 'horizontal'")

        graph_caption = (
            f"<<B>{self.model_name}</B><br align='left'/>{self.num_tensors_total} "
            f"tensors total ({self.tensor_fsize_total_nice})"
            f"<br align='left'/>{self.total_params} params total ({self.total_params_fsize_nice})<br align='left'/>>")

        dot = graphviz.Digraph(name=self.model_name, comment='Computational graph for the feedforward sweep',
                               format=vis_fileformat)
        dot.graph_attr.update({'rankdir': rankdir,
                               'label': graph_caption,
                               'labelloc': 't',
                               'labeljust': 'left',
                               'ordering': 'out'})
        dot.node_attr.update({'shape': 'box', 'ordering': 'out'})

        # list of edges for each subgraph; subgraphs will be created at the end.
        module_cluster_dict = defaultdict(list)
        collapsed_modules = set()
        edges_used = set()

        for node_barcode, node in entries_to_plot.items():
            if node.is_buffer_layer and not show_buffer_layers:
                continue
            self._add_node_to_graphviz(node,
                                       dot,
                                       module_cluster_dict,
                                       edges_used,
                                       vis_opt,
                                       collapsed_modules,
                                       vis_nesting_depth,
                                       show_buffer_layers)

        # Finally, set up the subgraphs.
        self._set_up_subgraphs(dot, vis_opt, module_cluster_dict)

        if in_notebook() and not save_only:
            display(dot)

        dot.render(vis_outpath, view=(not save_only))
        os.remove(vis_outpath)

    def _add_node_to_graphviz(self,
                              node: Union[TensorLogEntry, RolledTensorLogEntry],
                              graphviz_graph,
                              module_edge_dict: Dict,
                              edges_used: Set,
                              vis_opt: str,
                              collapsed_modules: Set,
                              vis_nesting_depth: int = 1000,
                              show_buffer_layers: bool = False):
        """Addes a node and its relevant edges to the graphviz figure.

        Args:
            node: node to add
            graphviz_graph: The graphviz object to add the node to.
            module_edge_dict: Dictionary of the module clusters.
            vis_opt: Whether to roll the graph or not
            vis_nesting_depth: How many levels of nested modules to show
            collapsed_modules: Labels of collapsed module nodes that have been made so far.
            show_buffer_layers: Whether to show the buffer layers
        """
        is_collapsed_module = self._check_if_collapsed_module(node, vis_nesting_depth)

        if is_collapsed_module:
            self._construct_collapsed_module_node(node, graphviz_graph, collapsed_modules,
                                                  vis_opt, vis_nesting_depth)
            node_color = 'black'
        else:
            node_color = self._construct_layer_node(node, graphviz_graph, vis_opt)

        self._add_edges_for_node(node, is_collapsed_module, vis_nesting_depth, node_color, module_edge_dict,
                                 edges_used, graphviz_graph, vis_opt, show_buffer_layers)

        # Finally, if it's the final output layer, force it to be on top for visual niceness.

        if node.is_last_output_layer:
            with graphviz_graph.subgraph() as s:
                s.attr(rank='sink')
                s.node(node.layer_label)

    @staticmethod
    def _check_if_collapsed_module(node, vis_nesting_depth):
        node_nesting_depth = len(node.containing_modules_origin_nested)
        if node.is_bottom_level_submodule_output:
            node_nesting_depth -= 1

        if node_nesting_depth >= vis_nesting_depth:
            return True
        else:
            return False

    def _construct_layer_node(self,
                              node,
                              graphviz_graph,
                              vis_opt):

        # Get the address, shape, color, and line style:

        node_address, node_shape, node_color = self._get_node_address_shape_color(node)
        node_bg_color = self._get_node_bg_color(node)

        if node.has_input_ancestor:
            line_style = 'solid'
        else:
            line_style = 'dashed'

        # Get the text for the node label:

        node_label = self._make_node_label(node, node_address, vis_opt)
        graphviz_graph.node(name=node.layer_label.replace(':', 'pass'),
                            label=node_label,
                            fontcolor=node_color,
                            color=node_color,
                            style=f"filled,{line_style}",
                            fillcolor=node_bg_color,
                            shape=node_shape,
                            ordering='out')
        return node_color

    def _construct_collapsed_module_node(self,
                                         node,
                                         graphviz_graph,
                                         collapsed_modules,
                                         vis_opt,
                                         vis_nesting_depth):
        module_address_w_pass = node.containing_modules_origin_nested[vis_nesting_depth - 1]
        module_tuple = module_address_w_pass.split(':')
        module_output_layer = self[module_address_w_pass]
        module_output_shape = module_output_layer.tensor_shape
        module_output_fsize = module_output_layer.tensor_fsize_nice
        module_address, pass_num = module_tuple
        module_type = self.module_types[module_address]
        module_num_passes = self.module_num_passes[module_address]
        module_nparams = self.module_nparams[module_address]

        if vis_opt == 'unrolled':
            node_name = 'pass'.join(module_tuple)
            module_num_tensors = self.module_pass_num_tensors[module_address_w_pass]
        else:
            node_name = module_tuple[0]
            module_num_tensors = self.module_num_tensors[module_address]

        if node_name in collapsed_modules:
            return  # collapsed node already added

        if module_num_passes == 1:
            node_title = f"<b>@{module_address}</b>"
        elif vis_opt == 'unrolled' and (module_num_passes > 1):
            node_title = f"<b>@{module_address}:{pass_num}</b>"
        else:
            node_title = f"<b>@{module_address} (x{module_num_passes})</b>"

        if len(module_output_shape) > 1:
            tensor_shape_str = 'x'.join([str(x) for x in module_output_shape])
        elif len(node.tensor_shape) == 1:
            tensor_shape_str = f'x{module_output_shape[0]}'
        else:
            tensor_shape_str = 'x1'

        if module_nparams > 0:
            bg_color = self.PARAMS_NODE_BG_COLOR
        else:
            bg_color = self.DEFAULT_BG_COLOR

        node_label = (f'<{node_title}<br/>'
                      f'{module_type}<br/>'
                      f'{tensor_shape_str} ({module_output_fsize})<br/>'
                      f'{module_num_tensors} layers total<br/>'
                      f'{module_nparams} parameters>')

        graphviz_graph.node(name=node_name,
                            label=node_label,
                            fontcolor='black',
                            color='black',
                            style="filled,solid",
                            fillcolor=bg_color,
                            shape='box3d',
                            ordering='out')

    def _get_node_address_shape_color(self,
                                      node: Union[TensorLogEntry, RolledTensorLogEntry]) -> Tuple[str, str, str]:
        """Gets the node shape, address, and color for the graphviz figure.

        Args:
            node: node to add

        Returns:
            node_address: address of the node
            node_shape: shape of the node
            node_color: color of the node
        """
        if node.is_bottom_level_submodule_output:
            if type(node) == TensorLogEntry:
                module_pass_exited = node.bottom_level_submodule_pass_exited
                module, pass_num = module_pass_exited.split(':')
                if self.module_num_passes[module] == 1:
                    node_address = module
                else:
                    node_address = module_pass_exited
            else:
                sample_module_pass = list(node.bottom_level_submodule_passes_exited)[0]
                module = sample_module_pass.split(':')[0]
                node_address = module

            node_address = '<br/>@' + node_address
            node_shape = 'box'
            node_color = 'black'
        elif node.is_buffer_layer:
            node_address = '<br/>@' + node.buffer_address
            node_shape = 'box'
            node_color = self.BUFFER_NODE_COLOR
        else:
            node_address = ''
            node_shape = 'oval'
            node_color = 'black'

        return node_address, node_shape, node_color

    def _get_node_bg_color(self, node: Union[TensorLogEntry, RolledTensorLogEntry]) -> str:
        """Gets the node background color for the graphviz figure.

        Args:
            node: node to add

        Returns:
            node_bg_color: background color of the node
        """
        if node.is_input_layer:
            bg_color = self.INPUT_COLOR
        elif node.is_output_layer:
            bg_color = self.OUTPUT_COLOR
        elif node.is_terminal_bool_layer:
            bg_color = self.BOOL_NODE_COLOR
        elif node.computed_with_params:
            bg_color = self.PARAMS_NODE_BG_COLOR
        else:
            bg_color = self.DEFAULT_BG_COLOR
        return bg_color

    def _make_node_label(self,
                         node: Union[TensorLogEntry, RolledTensorLogEntry],
                         node_address: str,
                         vis_opt: str) -> str:
        """Gets the text for the graphviz node.
        """
        # Pass info:

        if (node.layer_passes_total > 1) and (vis_opt == 'unrolled'):
            pass_label = f":{node.pass_num}"
        elif (node.layer_passes_total > 1) and (vis_opt == 'rolled'):
            pass_label = f' (x{node.layer_passes_total})'
        else:
            pass_label = ''

        # Tensor shape info:

        if len(node.tensor_shape) > 1:
            tensor_shape_str = 'x'.join([str(x) for x in node.tensor_shape])
        elif len(node.tensor_shape) == 1:
            tensor_shape_str = f'x{node.tensor_shape[0]}'
        else:
            tensor_shape_str = 'x1'

        # Layer param info:

        param_label = self._make_param_label(node)

        tensor_fsize = node.tensor_fsize_nice
        node_title = f"<b>{node.layer_type}_{node.layer_type_num}_{node.layer_total_num}{pass_label}</b>"

        if node.is_terminal_bool_layer:
            label_text = str(node.atomic_bool_val).upper()
            bool_label = f"<b><u>{label_text}:</u></b><br/><br/>"
        else:
            bool_label = ''

        node_label = (f'<{bool_label}{node_title}<br/>{tensor_shape_str} '
                      f'({tensor_fsize}){param_label}{node_address}>')

        return node_label

    @staticmethod
    def _make_param_label(node: Union[TensorLogEntry, RolledTensorLogEntry]) -> str:
        """Makes the label for parameters of a node.
        """
        if node.num_param_tensors == 0:
            return ''

        each_param_shape = []
        for param_shape in node.parent_param_shapes:
            if len(param_shape) > 1:
                each_param_shape.append('x'.join([str(s) for s in param_shape]))
            else:
                each_param_shape.append('x1')

        param_label = "<br/>params: " + ', '.join([param_shape for param_shape in each_param_shape])
        return param_label

    def _add_edges_for_node(self,
                            parent_node: Union[TensorLogEntry, RolledTensorLogEntry],
                            parent_is_collapsed_module: bool,
                            vis_nesting_depth: int,
                            node_color: str,
                            module_edge_dict: Dict,
                            edges_used: Set,
                            graphviz_graph,
                            vis_opt: str = 'unrolled',
                            show_buffer_layers: bool = False):
        """Add the rolled-up edges for a node, marking for the edge which passes it happened for.

        Args:
            parent_node: The node to add edges for.
            parent_is_collapsed_module: Whether the node is a collapsed module node.
            vis_nesting_depth: How many levels of module nesting to show.
            node_color: Color of the node
            graphviz_graph: The graphviz graph object.
            module_edge_dict: Dictionary mapping each cluster to the edges it contains.
            edges_used: Edges used so far.
            vis_opt: Either 'unrolled' or 'rolled'
            show_buffer_layers: whether to show the buffer layers
        """
        for child_layer_label in parent_node.child_layers:
            if vis_opt == 'unrolled':
                child_node = self.layer_dict_main_keys[child_layer_label]
            elif vis_opt == 'rolled':
                child_node = self.layer_dict_rolled[child_layer_label]
            else:
                raise ValueError(f"vis_opt must be 'unrolled' or 'rolled', not {vis_opt}")

            if parent_node.has_input_ancestor:
                edge_style = 'solid'
            else:
                edge_style = 'dashed'

            if parent_is_collapsed_module:
                edge_style = 'solid'
                module_name_w_pass = parent_node.containing_modules_origin_nested[vis_nesting_depth - 1]
                module_tuple = module_name_w_pass.split(':')
                if vis_opt == 'unrolled':
                    tail_name = 'pass'.join(module_tuple)
                else:
                    tail_name = module_tuple[0]
            else:
                tail_name = parent_node.layer_label.replace(':', 'pass')

            child_is_collapsed_module = self._check_if_collapsed_module(child_node, vis_nesting_depth)

            if child_is_collapsed_module:
                module_name_w_pass = child_node.containing_modules_origin_nested[vis_nesting_depth - 1]
                module_tuple = module_name_w_pass.split(':')
                if vis_opt == 'unrolled':
                    head_name = 'pass'.join(module_tuple)
                else:
                    head_name = module_tuple[0]
            else:
                head_name = child_node.layer_label.replace(':', 'pass')

            # Skip repeated or self-looping edges.
            if (head_name == tail_name) or ((tail_name, head_name) in edges_used):
                continue
            edges_used.add((tail_name, head_name))

            edge_dict = {'tail_name': tail_name,
                         'head_name': head_name,
                         'color': node_color,
                         'fontcolor': node_color,
                         'style': edge_style,
                         'arrowsize': '.7',
                         'labelfontsize': '8'}

            # Mark with "if" in the case edge starts a cond branch
            if (child_layer_label in parent_node.cond_branch_start_children) and (not child_is_collapsed_module):
                edge_dict['label'] = '<<FONT POINT-SIZE="18"><b><u>IF</u></b></FONT>>'

            # Label the arguments to the next node if multiple inputs
            if not child_is_collapsed_module:
                self._label_node_arguments_if_needed(parent_node, child_node, edge_dict, show_buffer_layers)

            # Annotate passes for rolled node edge if it varies across passes
            if vis_opt == 'rolled':
                self._label_rolled_pass_nums(child_node, parent_node,
                                             child_is_collapsed_module, parent_is_collapsed_module, edge_dict)

            # Add it to the appropriate module cluster (most nested one containing both nodes)
            containing_module = self._get_lowest_containing_module_for_two_nodes(parent_node, child_node)
            if containing_module != -1:
                module_edge_dict[containing_module].append(edge_dict)
            else:
                graphviz_graph.edge(**edge_dict)

            # Finally, add a backwards edge if both tensors have stored gradients.
            if vis_opt == 'unrolled':
                self._add_gradient_edge(parent_node, child_node, edge_style, containing_module,
                                        module_edge_dict, graphviz_graph)

    def _label_node_arguments_if_needed(self,
                                        parent_node: Union[TensorLogEntry, RolledTensorLogEntry],
                                        child_node: Union[TensorLogEntry, RolledTensorLogEntry],
                                        edge_dict: Dict,
                                        show_buffer_layers: bool = False):
        """Checks if a node has multiple non-commutative arguments, and if so, adds labels in edge_dict

        Args:
            parent_node: parent node
            child_node: child node
            edge_dict: dict of information about the edge
            show_buffer_layers: whether to show the buffer layers
        """
        if not self._check_whether_to_mark_arguments_on_edge(child_node, show_buffer_layers):
            return

        arg_labels = []
        for arg_type in ['args', 'kwargs']:
            for arg_loc, arg_label in child_node.parent_layer_arg_locs[arg_type].items():
                if (parent_node.layer_label == arg_label) or (parent_node.layer_label in arg_label):
                    arg_labels.append(f"{arg_type[:-1]} {str(arg_loc)}")

        arg_labels = '\n'.join(arg_labels)
        arg_label = f"<<FONT POINT-SIZE='10'><b>{arg_labels}</b></FONT>>"
        if 'label' not in edge_dict:
            edge_dict['label'] = arg_label
        else:
            edge_dict['label'] = edge_dict['label'] + '\n' + arg_label

    def _check_whether_to_mark_arguments_on_edge(self,
                                                 child_node: Union[TensorLogEntry, RolledTensorLogEntry],
                                                 show_buffer_layers: bool = False):
        if child_node.layer_type in self.COMMUTE_FUNCS:
            return False

        if type(child_node) == TensorLogEntry:
            return self._check_whether_to_mark_arguments_on_unrolled_edge(child_node, show_buffer_layers)
        elif type(child_node) == RolledTensorLogEntry:
            return self._check_whether_to_mark_arguments_on_rolled_edge(child_node)

    def _check_whether_to_mark_arguments_on_unrolled_edge(self,
                                                          child_node: TensorLogEntry,
                                                          show_buffer_layers: bool = False):
        num_parents_shown = len(child_node.parent_layers)

        if not show_buffer_layers:
            num_parents_shown -= sum([int(self[parent].is_buffer_layer) for parent in child_node.parent_layers])

        if num_parents_shown > 1:
            return True
        else:
            return False

    def _check_whether_to_mark_arguments_on_rolled_edge(self,
                                                        child_node: RolledTensorLogEntry,
                                                        show_buffer_layers: bool = False):
        for pass_num, pass_parents in child_node.parent_layers_per_pass.items():
            num_parents_shown = len(pass_parents)
            if not show_buffer_layers:
                num_parents_shown -= sum([int(self.layer_dict_rolled[parent].is_buffer_layer)
                                          for parent in pass_parents])
            if num_parents_shown > 1:
                return True

        return False

    @staticmethod
    def _label_rolled_pass_nums(child_node: RolledTensorLogEntry,
                                parent_node: RolledTensorLogEntry,
                                child_is_collapsed_module: bool,
                                parent_is_collapsed_module: bool,
                                edge_dict: Dict):
        """Adds labels for the pass numbers to the edge dict for rolled nodes.

        Args:
            child_node: child node
            parent_node: parent node
            edge_dict: dictionary of edge information
        """
        parent_pass_nums = parent_node.child_passes_per_layer[child_node.layer_label]
        child_pass_nums = child_node.parent_passes_per_layer[parent_node.layer_label]
        if parent_node.edges_vary_across_passes and (not parent_is_collapsed_module):
            edge_dict['taillabel'] = f'  Out {int_list_to_compact_str(parent_pass_nums)}  '

        # Mark the head label with the argument if need be:
        if child_node.edges_vary_across_passes and (not child_node.is_output_layer) and (not child_is_collapsed_module):
            edge_dict['headlabel'] = f'  In {int_list_to_compact_str(child_pass_nums)}  '

    @staticmethod
    def _get_lowest_containing_module_for_two_nodes(node1: Union[TensorLogEntry, RolledTensorLogEntry],
                                                    node2: Union[TensorLogEntry, RolledTensorLogEntry]):
        """Utility function to get the lowest-level module that contains two nodes, to know where to put the edge.

        Args:
            node1: The first node.
            node2: The second node.

        Returns:
            Lowest-level module pass containing two nodes.
        """
        node1_modules = node1.containing_modules_origin_nested[:]
        node2_modules = node2.containing_modules_origin_nested[:]

        if type(node1) == RolledTensorLogEntry:
            node1_modules = [module.split(':')[0] for module in node1_modules]
            node2_modules = [module.split(':')[0] for module in node2_modules]

        if (len(node1_modules) == 0) or (len(node2_modules) == 0) or (node1_modules[0] != node2_modules[0]):
            return -1  # no submodule contains them both.

        containing_module = node1_modules[0]
        for m in range(min([len(node1_modules), len(node2_modules)])):
            if node1_modules[m] != node2_modules[m]:
                break
            containing_module = node1_modules[m]
        return containing_module

    def _add_gradient_edge(self,
                           parent_layer,
                           child_layer,
                           edge_style,
                           containing_module,
                           module_edge_dict,
                           graphviz_graph):
        """Adds a backwards edge if both layers have saved gradients, showing the backward pass.
        """
        if parent_layer.has_saved_grad and child_layer.has_saved_grad:
            edge_dict = {'tail_name': child_layer.layer_label.replace(':', 'pass'),
                         'head_name': parent_layer.layer_label.replace(':', 'pass'),
                         'color': self.GRADIENT_ARROW_COLOR,
                         'fontcolor': self.GRADIENT_ARROW_COLOR,
                         'style': edge_style,
                         'arrowsize': '.7',
                         'labelfontsize': '8'}
            if containing_module != -1:
                module_edge_dict[containing_module].append(edge_dict)
            else:
                graphviz_graph.edge(**edge_dict)

    def _set_up_subgraphs(self,
                          graphviz_graph,
                          vis_opt: str,
                          module_edge_dict: Dict[str, List]):
        """Given a dictionary specifying the edges in each cluster and the graphviz graph object,
        set up the nested subgraphs and the nodes that should go inside each of them. There will be some tricky
        recursive logic to set up the nested context managers.

        Args:
            graphviz_graph: Graphviz graph object.
            vis_opt: 'rolled' or 'unrolled'
            module_edge_dict: Dictionary mapping each cluster to the list of edges it contains, with each
                edge specified as a dict with all necessary arguments for creating that edge.
        """
        if vis_opt == 'unrolled':
            module_submodule_dict = self.module_pass_children.copy()
            subgraphs = self.top_level_module_passes[:]
        else:
            module_submodule_dict = self.module_children.copy()
            subgraphs = self.top_level_modules[:]

        # Get the max module nesting depth:

        max_nesting_depth = self._get_max_nesting_depth(subgraphs,
                                                        module_edge_dict,
                                                        module_submodule_dict)

        subgraph_stack = [[subgraph] for subgraph in subgraphs]
        nesting_depth = 0
        while len(subgraph_stack) > 0:
            parent_graph_list = subgraph_stack.pop(0)
            self._setup_subgraphs_recurse(graphviz_graph,
                                          parent_graph_list,
                                          module_edge_dict,
                                          module_submodule_dict,
                                          subgraph_stack,
                                          nesting_depth,
                                          max_nesting_depth,
                                          vis_opt)

    def _setup_subgraphs_recurse(self,
                                 starting_subgraph,
                                 parent_graph_list: List,
                                 module_edge_dict,
                                 module_submodule_dict,
                                 subgraph_stack,
                                 nesting_depth,
                                 max_nesting_depth,
                                 vis_opt):
        """Utility function to crawl down several layers deep into nested subgraphs.

        Args:
            starting_subgraph: The subgraph we're starting from.
            parent_graph_list: List of parent graphs.
            module_edge_dict: Dict mapping each cluster to its edges.
            module_submodule_dict: Dict mapping each cluster to its subclusters.
            subgraph_stack: Stack of subgraphs to look at.
            nesting_depth: Nesting depth so far.
            max_nesting_depth: The total depth of the subgraphs.
            vis_opt: 'rolled' or 'unrolled'
        """
        subgraph_name_w_pass = parent_graph_list[nesting_depth]
        subgraph_module = subgraph_name_w_pass.split(':')[0]
        if vis_opt == 'unrolled':
            cluster_name = f"cluster_{subgraph_name_w_pass.replace(':', '_pass')}"
            subgraph_name = subgraph_name_w_pass
        elif vis_opt == 'rolled':
            cluster_name = f"cluster_{subgraph_module}"
            subgraph_name = subgraph_module
        else:
            raise ValueError("vis_opt must be 'rolled' or 'unrolled'")
        module_type = self.module_types[subgraph_module]
        if (self.module_num_passes[subgraph_module] > 1) and (vis_opt == 'unrolled'):
            subgraph_title = subgraph_name_w_pass
        elif (self.module_num_passes[subgraph_module] > 1) and (vis_opt == 'rolled'):
            subgraph_title = f"{subgraph_module} (x{self.module_num_passes[subgraph_module]})"
        else:
            subgraph_title = subgraph_module

        if nesting_depth < len(parent_graph_list) - 1:  # we haven't gotten to the bottom yet, keep going.
            with starting_subgraph.subgraph(name=cluster_name) as s:
                self._setup_subgraphs_recurse(s, parent_graph_list,
                                              module_edge_dict, module_submodule_dict, subgraph_stack,
                                              nesting_depth + 1, max_nesting_depth, vis_opt)

        else:  # we made it, make the subgraph and add all edges.
            with starting_subgraph.subgraph(name=cluster_name) as s:
                nesting_fraction = (max_nesting_depth - nesting_depth) / max_nesting_depth
                pen_width = self.MIN_MODULE_PENWIDTH + nesting_fraction * self.PENWIDTH_RANGE
                s.attr(label=f"<<B>@{subgraph_title}</B><br align='left'/>({module_type})<br align='left'/>>",
                       labelloc='b',
                       penwidth=str(pen_width))
                subgraph_edges = module_edge_dict[subgraph_name]
                for edge_dict in subgraph_edges:
                    s.edge(**edge_dict)
                subgraph_children = module_submodule_dict[subgraph_name_w_pass]
                for subgraph_child in subgraph_children:  # it's weird but have to go in reverse order.
                    subgraph_stack.append(parent_graph_list[:] + [subgraph_child])

    @staticmethod
    def _get_max_nesting_depth(top_modules,
                               module_edge_dict,
                               module_submodule_dict):
        """Utility function to get the max nesting depth of the nested modules in the network; works by
        recursively crawling down the stack of modules till it hits one with no children and at least one edge.

        Args:
            top_modules: modules at highest level of nesting
            module_edge_dict: Edges in each module.
            module_submodule_dict: Mapping from each module to any children.

        Returns:
            Max nesting depth.
        """
        max_nesting_depth = 1
        module_stack = [(graph, 1) for graph in top_modules]

        while len(module_stack) > 0:
            module, module_depth = module_stack.pop()
            module_edges = module_edge_dict[module]
            module_submodules = module_submodule_dict[module]

            if (len(module_edges) == 0) and (len(module_submodules) == 0):  # can ignore if no edges and no children.
                continue
            elif (len(module_edges) > 0) and (len(module_submodules) == 0):
                max_nesting_depth = max([module_depth, max_nesting_depth])
            elif (len(module_edges) == 0) and (len(module_submodules) > 0):
                module_stack.extend([(module_child, module_depth + 1) for module_child in module_submodules])
            else:
                max_nesting_depth = max([module_depth, max_nesting_depth])
                module_stack.extend([(module_child, module_depth + 1) for module_child in module_submodules])
        return max_nesting_depth

    # ********************************************
    # *************** Validation *****************
    # ********************************************

    def validate_saved_activations(self, ground_truth_output_tensors: List[torch.Tensor],
                                   verbose: bool = False) -> bool:
        """Starting from outputs and internally terminated tensors, checks whether computing their values from the saved
        values of their input tensors yields their actually saved values, and whether computing their values from
        their parent tensors yields their saved values.

        Returns:
            True if it passes the tests, False otherwise.
        """
        # First check that the ground truth output tensors are accurate:
        for i, output_layer_label in enumerate(self.output_layers):
            output_layer = self[output_layer_label]
            if not torch.equal(output_layer.tensor_contents, ground_truth_output_tensors[i]):
                print(f"The {i}th output layer, {output_layer_label}, does not match the ground truth output tensor.")
                return False

        # Validate the parents of each validated layer.
        validated_child_edges_for_each_layer = defaultdict(set)
        validated_layers = set(self.output_layers + self.internally_terminated_layers)
        layers_to_validate_parents_for = list(validated_layers)

        while len(layers_to_validate_parents_for) > 0:
            layer_to_validate_parents_for = layers_to_validate_parents_for.pop(0)
            parent_layers_valid = self.validate_parents_of_saved_layer(layer_to_validate_parents_for,
                                                                       validated_layers,
                                                                       validated_child_edges_for_each_layer,
                                                                       layers_to_validate_parents_for,
                                                                       verbose)
            if not parent_layers_valid:
                return False

        if len(validated_layers) < len(self.layer_labels):
            print(f"All saved activations were accurate, but some layers were not reached (check that "
                  f"child args logged accurately): {set(self.layer_labels) - validated_layers}")
            return False

        return True

    def validate_parents_of_saved_layer(self,
                                        layer_to_validate_parents_for_label: str,
                                        validated_layers: Set[str],
                                        validated_child_edges_for_each_layer: Dict[str, Set[str]],
                                        layers_to_validate_parents_for: List[str],
                                        verbose: bool = False) -> bool:
        """Given a layer, checks that 1) all parent tensors appear properly in the saved arguments for that layer,
        2) that executing the function for that layer with the saved parent layer activations yields the
        ground truth activation values for that layer, and 3) that plugging in "perturbed" values for each
        child layer yields values different from the saved activations for that layer.

        Args:
            layer_to_validate_parents_for_label:
            validated_layers:
            validated_child_edges_for_each_layer:
            layers_to_validate_parents_for:
            verbose: whether to print warning messages
        """
        layer_to_validate_parents_for = self[layer_to_validate_parents_for_label]

        # Check that the arguments are logged correctly:
        if not self._check_layer_arguments_logged_correctly(layer_to_validate_parents_for_label):
            print(f"Parent arguments for layer {layer_to_validate_parents_for_label} are not logged properly; "
                  f"either a parent wasn't logged as an argument, or was logged an extra time")
            return False

        # Check that executing the function based on the actual saved values of the parents yields the saved
        # values of the layer itself:

        if not self._check_whether_func_on_saved_parents_yields_saved_tensor(layer_to_validate_parents_for_label,
                                                                             perturb=False):
            return False

        # Check that executing the layer's function on the wrong version of the saved parent tensors
        # yields the wrong tensors, when each saved tensor is perturbed in turn:

        for perturb_layer in layer_to_validate_parents_for.parent_layers:
            if layer_to_validate_parents_for.func_applied_name in self.FUNCS_NOT_TO_PERTURB_IN_VALIDATION:
                continue
            if not self._check_whether_func_on_saved_parents_yields_saved_tensor(layer_to_validate_parents_for_label,
                                                                                 perturb=True,
                                                                                 layers_to_perturb=[perturb_layer],
                                                                                 verbose=verbose):
                return False

        # Log that each parent layer has been validated for this source layer.

        for parent_layer_label in layer_to_validate_parents_for.parent_layers:
            parent_layer = self[parent_layer_label]
            validated_child_edges_for_each_layer[parent_layer_label].add(layer_to_validate_parents_for_label)
            if validated_child_edges_for_each_layer[parent_layer_label] == set(parent_layer.child_layers):
                validated_layers.add(parent_layer_label)
                if not (parent_layer.is_input_layer or parent_layer.is_buffer_layer):
                    layers_to_validate_parents_for.append(parent_layer_label)

        return True

    def _check_layer_arguments_logged_correctly(self,
                                                target_layer_label: str) -> bool:
        """Check whether the activations of the parent layers match the saved arguments of
        the target layer, and that the argument locations have been logged correctly.

        Args:
            target_layer_label: Layer to check

        Returns:
            True if arguments logged accurately, False otherwise
        """
        target_layer = self[target_layer_label]

        # Make sure that all parent layers appear in at least one argument and that no extra layers appear:
        parent_layers_in_args = set()
        for arg_type in ['args', 'kwargs']:
            parent_layers_in_args.update(list(target_layer.parent_layer_arg_locs[arg_type].values()))
        if parent_layers_in_args != set(target_layer.parent_layers):
            return False

        argtype_dict = {'args': (enumerate, 'creation_args'),
                        'kwargs': (lambda x: x.items(), 'creation_kwargs')}

        # Check for each parent layer that it is logged as a saved argument when it matches an argument, and
        # is not logged when it does not match a saved argument.

        for parent_layer_label in target_layer.parent_layers:
            parent_layer = self[parent_layer_label]
            for arg_type in ['args', 'kwargs']:
                iterfunc, argtype_field = argtype_dict[arg_type]
                for key, val in iterfunc(getattr(target_layer, argtype_field)):
                    validation_correct_for_arg_and_layer = self._validate_layer_against_arg(target_layer,
                                                                                            parent_layer,
                                                                                            arg_type,
                                                                                            key,
                                                                                            val)
                    if not validation_correct_for_arg_and_layer:
                        return False
        return True

    def _validate_layer_against_arg(self, target_layer, parent_layer, arg_type, key, val):
        if type(val) in [list, tuple]:
            for v, subval in enumerate(val):
                argloc_key = (key, v)
                validation_correct_for_arg_and_layer = self._check_arglocs_correct_for_arg(target_layer,
                                                                                           parent_layer,
                                                                                           arg_type,
                                                                                           argloc_key,
                                                                                           subval)
                if not validation_correct_for_arg_and_layer:
                    return False

        elif type(val) == dict:
            for subkey, subval in val.items():
                argloc_key = (key, subkey)
                validation_correct_for_arg_and_layer = self._check_arglocs_correct_for_arg(target_layer,
                                                                                           parent_layer,
                                                                                           arg_type,
                                                                                           argloc_key,
                                                                                           subval)
                if not validation_correct_for_arg_and_layer:
                    return False
        else:
            argloc_key = key
            validation_correct_for_arg_and_layer = self._check_arglocs_correct_for_arg(target_layer,
                                                                                       parent_layer,
                                                                                       arg_type,
                                                                                       argloc_key,
                                                                                       val)
            if not validation_correct_for_arg_and_layer:
                return False

        return True

    @staticmethod
    def _check_arglocs_correct_for_arg(target_layer: TensorLogEntry,
                                       parent_layer: TensorLogEntry,
                                       arg_type: str,
                                       argloc_key: Union[str, tuple],
                                       saved_arg_val: Any):
        """For a given layer and an argument to its child layer, checks that it is logged correctly:
        that is, that it's logged as an argument if it matches, and is not logged as an argument if it doesn't match.
        """
        target_layer_label = target_layer.layer_label
        parent_layer_label = parent_layer.layer_label
        parent_activations = parent_layer.tensor_contents

        if type(saved_arg_val) == torch.Tensor:
            parent_layer_matches_arg = torch.equal(saved_arg_val, parent_activations)
        else:
            parent_layer_matches_arg = False
        parent_layer_logged_as_arg = ((argloc_key in target_layer.parent_layer_arg_locs[arg_type]) and
                                      (target_layer.parent_layer_arg_locs[arg_type][argloc_key] == parent_layer_label))

        if parent_layer_matches_arg and not parent_layer_logged_as_arg:
            print(f"Parent {parent_layer_label} of {target_layer_label} has activations that match "
                  f"{arg_type} {argloc_key} for {target_layer_label}, but is not logged as "
                  f"such in parent_layer_arg_locs.")
            return False

        if not parent_layer_matches_arg and parent_layer_logged_as_arg:
            print(f"Parent {parent_layer_label} of {target_layer_label} is logged as {arg_type} {argloc_key} to "
                  f"{target_layer_label}, but its saved activations don't match the saved argument.")
            return False

        return True

    def _check_whether_func_on_saved_parents_yields_saved_tensor(self,
                                                                 layer_to_validate_parents_for_label: str,
                                                                 perturb: bool = False,
                                                                 layers_to_perturb: List[str] = None,
                                                                 verbose: bool = False) -> bool:
        """Checks whether executing the saved function for a layer on the saved value of its parent layers
        in fact yields the saved activations for that layer.

        Args:
            layer_to_validate_parents_for_label: label of the layer to check the saved activations
            perturb: whether to perturb the saved activations
            layers_to_perturb: layers for which to perturb the saved activations

        Returns:
            True if the activations match, False otherwise
        """
        if layers_to_perturb is None:
            layers_to_perturb = []

        layer_to_validate_parents_for = self[layer_to_validate_parents_for_label]

        # Prepare input arguments: keep the ones that should just be kept, perturb those that should be perturbed

        input_args = self._prepare_input_args_for_validating_layer(layer_to_validate_parents_for,
                                                                   layers_to_perturb)

        # set the saved rng value:
        layer_func = layer_to_validate_parents_for.func_applied
        current_rng_states = log_current_rng_states()
        set_rng_from_saved_states(layer_to_validate_parents_for.func_rng_states)
        recomputed_output = layer_func(*input_args['args'], **input_args['kwargs'])
        set_rng_from_saved_states(current_rng_states)

        if layer_func.__name__ in ['__setitem__', 'zero_', '__delitem__']:  # TODO: fix this
            recomputed_output = input_args['args'][0]

        if type(recomputed_output) in [list, tuple]:
            recomputed_output = recomputed_output[layer_to_validate_parents_for.iterable_output_index]

        if not (torch.equal(recomputed_output, layer_to_validate_parents_for.tensor_contents)) and not perturb:
            print(f"Saved activations for layer {layer_to_validate_parents_for_label} do not match the "
                  f"values computed based on the parent layers {layer_to_validate_parents_for.parent_layers}.")
            return False

        if torch.equal(recomputed_output, layer_to_validate_parents_for.tensor_contents) and perturb:
            return self._posthoc_perturb_check(layer_to_validate_parents_for, layers_to_perturb, verbose)

        return True

    def _prepare_input_args_for_validating_layer(self,
                                                 layer_to_validate_parents_for: TensorLogEntry,
                                                 layers_to_perturb: List[str]) -> Dict:
        """Prepares the input arguments for validating the saved activations of a layer.

        Args:
            layer_to_validate_parents_for: Layer being checked.
            layers_to_perturb: Layers for which to perturb the saved activations.

        Returns:
            Dict of input arguments.
        """
        input_args = {'args': list(layer_to_validate_parents_for.creation_args),
                      'kwargs': layer_to_validate_parents_for.creation_kwargs.copy()}

        # Swap in saved parent activations:

        for arg_type in ['args', 'kwargs']:
            for key, parent_layer_arg in layer_to_validate_parents_for.parent_layer_arg_locs[arg_type].items():
                if parent_layer_arg in layers_to_perturb:
                    parent_layer_func_values = self._perturb_layer_activations(self[parent_layer_arg].tensor_contents)
                else:
                    parent_layer_func_values = safe_copy(self[parent_layer_arg].tensor_contents)

                if type(key) != tuple:
                    input_args[arg_type][key] = parent_layer_func_values
                else:
                    input_args[arg_type][key[0]] = tuple_tolerant_assign(input_args[arg_type][key[0]],
                                                                         key[1],
                                                                         parent_layer_func_values)

        return input_args

    @staticmethod
    def _perturb_layer_activations(activations: torch.Tensor) -> torch.Tensor:
        """
        Perturbs the values of a saved tensor.

        Args:
            activations: Tensor of activation values.

        Returns:
            Perturbed version of saved tensor
        """
        device = activations.device
        if activations.dtype in [torch.int, torch.long, torch.short, torch.uint8,
                                 torch.int8, torch.int16, torch.int32, torch.int64]:
            tensor_unique_vals = torch.unique(activations)
            if len(tensor_unique_vals) > 1:
                perturbed_activations = torch.randint(activations.min(), activations.max() + 1,
                                                      size=activations.shape, device=device)
            else:
                perturbed_activations = torch.randint(-10, 11, size=activations.shape, device=device)
        elif activations.dtype == torch.bool:
            perturbed_activations = torch.randint(0, 2, size=activations.shape, device=device).bool()
        else:
            perturbed_activations = torch.randn_like(activations.float(), device=device)

        return perturbed_activations

    def _posthoc_perturb_check(self,
                               layer_to_validate_parents_for: TensorLogEntry,
                               layers_to_perturb: List[str],
                               verbose: bool = False) -> bool:
        """If a layer fails the "perturbation check"--that is, if perturbing the values of parent
        layers doesn't change the values relative to the layer's saved values--checks whether one of the
        remaining arguments is a "special" tensor, such as all-ones or all-zeros, such that perturbing a tensor
        wouldn't necessarily change the output of the layer.

        Args:
            layer_to_validate_parents_for: layer being checked.
            layers_to_perturb: parent layers being perturbed

        Returns:
            True if there's an "excuse" for the perturbation failing, False otherwise.
        """
        arg_type_dict = {'args': (enumerate, 'creation_args'),
                         'kwargs': (lambda x: x.items(), 'creation_kwargs')}

        layer_to_validate_parents_for_label = layer_to_validate_parents_for.layer_label
        for arg_type in ['args', 'kwargs']:
            iterfunc, fieldname = arg_type_dict[arg_type]
            for key, val in iterfunc(getattr(layer_to_validate_parents_for, fieldname)):
                # Skip if it's the argument itself:
                if ((key in layer_to_validate_parents_for.parent_layer_arg_locs[arg_type]) and
                        (layer_to_validate_parents_for.parent_layer_arg_locs[arg_type][key]) in layers_to_perturb):
                    continue
                arg_is_special = self._check_if_arg_is_special_val(val)
                if arg_is_special:
                    if verbose:
                        print(f"Activations for layer {layer_to_validate_parents_for_label} do not change when "
                              f"values for {layers_to_perturb} are changed (out of parent "
                              f"layers {layer_to_validate_parents_for.parent_layers}), but {arg_type[:-1]} {key} is "
                              f"all zeros or all-ones, so validation still succeeds...")
                    return True

        print(f"Activations for layer {layer_to_validate_parents_for_label} do not change when "
              f"values for {layers_to_perturb} are changed (out of parent "
              f"layers {layer_to_validate_parents_for.parent_layers}), and the other "
              f"arguments are not \"special\" (all-ones or all-zeros) tensors.")
        return False

    @staticmethod
    def _check_if_arg_is_special_val(val: Union[torch.Tensor, Any]):
        # If it's one of the other arguments, check if it's all zeros or all ones:
        if type(val) != torch.Tensor:
            val = torch.Tensor(val)
        if torch.all(val == 0) or torch.all(val == 1):
            return True
        else:
            return False

    # ********************************************
    # ************ Built-in Methods **************
    # ********************************************

    def __len__(self):
        if self.pass_finished:
            return len(self.layer_list)
        else:
            return len(self.raw_tensor_dict)

    def __getitem__(self, ix) -> TensorLogEntry:
        """Returns an object logging a model layer given an index. If the pass is finished,
        it'll do this intelligently; if not, it simply queries based on the layer's raw barcode.

        Args:
            ix: desired index

        Returns:
            Tensor log entry object with info about specified layer.
        """
        if self.pass_finished:
            return self._getitem_after_pass(ix)
        else:
            return self._getitem_during_pass(ix)

    def _getitem_during_pass(self, ix) -> TensorLogEntry:
        """Fetches an item when the pass is unfinished, only based on its raw barcode.

        Args:
            ix: layer's barcode

        Returns:
            Tensor log entry object with info about specified layer.
        """
        if ix in self.raw_tensor_dict:
            return self.raw_tensor_dict[ix]
        else:
            raise ValueError(f"{ix} not found in the ModelHistory object.")

    def _getitem_after_pass(self, ix):
        """
        Overloaded such that entries can be fetched either by their position in the tensor log, their layer label,
        or their module address. It should say so and tell them which labels are valid.
        """
        if ix in self.layer_dict_all_keys:
            return self.layer_dict_all_keys[ix]

        keys_with_substr = [key for key in self.layer_dict_all_keys if ix in str(key)]
        if len(keys_with_substr) == 1:
            return self.layer_dict_all_keys[keys_with_substr[0]]

        self._give_user_feedback_about_lookup_key(ix, 'get_one_item')

    def _give_user_feedback_about_lookup_key(self,
                                             key: Union[int, str],
                                             mode: str):
        """For __getitem__ and get_op_nums_from_user_labels, gives the user feedback about the user key
        they entered if it doesn't yield any matches.

        Args:
            key: Lookup key used by the user.
        """
        if (type(key) == int) and (key >= len(self.layer_list) or key < -len(self.layer_list)):
            raise ValueError(f"You specified the layer with index {key}, but there are only {len(self.layer_list)} "
                             f"layers; please specify an index in the range "
                             f"-{len(self.layer_list)} - {len(self.layer_list) - 1}.")

        if key in self.module_addresses:
            module_num_passes = self.module_num_passes[key]
            raise ValueError(f"You specified output of module {key}, but it has {module_num_passes} passes; "
                             f"please specify e.g. {key}:2 for the second pass of {key}.")

        if key.split(':')[0] in self.module_addresses:
            module, pass_num = key.split(':')
            module_num_passes = self.module_num_passes[module]
            raise ValueError(f"You specified module {module} pass {pass_num}, but {module} only has "
                             f"{module_num_passes} passes; specify a lower number.")

        if key in self.layer_labels_no_pass:
            layer_num_passes = self.layer_num_passes[key]
            raise ValueError(f"You specified output of layer {key}, but it has {layer_num_passes} passes; "
                             f"please specify e.g. {key}:2 for the second pass of {key}.")

        if key.split(':')[0] in self.layer_labels_no_pass:
            layer_label, pass_num = key.split(':')
            layer_num_passes = self.layer_num_passes[layer_label]
            raise ValueError(f"You specified layer {layer_label} pass {pass_num}, but {layer_label} only has "
                             f"{layer_num_passes} passes. Specify a lower number.")

        raise ValueError(self._get_lookup_help_str(key, mode))

    def __iter__(self):
        """Loops through all tensors in the log.
        """
        if self.pass_finished:
            return iter(self.layer_list)
        else:
            return iter(list(self.raw_tensor_dict.values()))

    def __str__(self) -> str:
        if self.pass_finished:
            return self._str_after_pass()
        else:
            return self._str_during_pass()

    def _str_after_pass(self) -> str:
        """Readable summary of the model history after the pass is finished.

        Returns:
            String summarizing the model.
        """
        s = f"Log of {self.model_name} forward pass:"

        # General info

        s += f"\n\tRandom seed: {self.random_seed_used}"
        s += f"\n\tTime elapsed: {np.round(self.elapsed_time_total, 3)}s " \
             f"({np.round(self.elapsed_time_torchlens_logging, 3)}s spent logging)"

        # Overall model structure

        s += "\n\tStructure:"
        if self.model_is_recurrent:
            s += f"\n\t\t- recurrent (at most {self.model_max_recurrent_loops} loops)"
        else:
            s += f"\n\t\t- purely feedforward, no recurrence"

        if self.model_is_branching:
            s += "\n\t\t- with branching"
        else:
            s += "\n\t\t- no branching"

        if self.model_has_conditional_branching:
            s += "\n\t\t- with conditional (if-then) branching"
        else:
            s += "\n\t\t- no conditional (if-then) branching"

        if len(self.buffer_layers) > 0:
            s += f"\n\t\t- contains {len(self.buffer_layers)} buffer layers"

        s += f"\n\t\t- {len(self.module_addresses)} total modules"

        # Model tensors:

        s += "\n\tTensor info:"
        s += f"\n\t\t- {len(self.layer_list)} total tensors ({self.tensor_fsize_total_nice}) computed in forward pass."
        s += f"\n\t\t- {self.num_tensors_saved} tensors ({self.tensor_fsize_saved_nice}) saved in log."

        # Model parameters:

        s += f"\n\tParameters: {self.total_param_layers} parameter operations ({self.total_params} params total; " \
             f"{self.total_params_fsize_nice})"

        # Print the module hierarchy.
        s += f"\n\tModule Hierarchy:"
        s += self._module_hierarchy_str()

        # Now print all layers.
        s += f"\n\tLayers:"
        for layer_ind, layer_barcode in enumerate(self.layer_labels):
            pass_num = self.layer_dict_main_keys[layer_barcode].pass_num
            total_passes = self.layer_dict_main_keys[layer_barcode].layer_passes_total
            if total_passes > 1:
                pass_str = f" ({pass_num}/{total_passes} passes)"
            else:
                pass_str = ''
            s += f"\n\t\t({layer_ind}) {layer_barcode} {pass_str}"

        return s

    def _str_during_pass(self) -> str:
        """Readable summary of the model history during the pass, as a debugging aid.

        Returns:
            String summarizing the model.
        """
        s = f"Log of {self.model_name} forward pass (pass still ongoing):"
        s += f"\n\tRandom seed: {self.random_seed_used}"
        s += f"\n\tInput tensors: {self.input_layers}"
        s += f"\n\tOutput tensors: {self.output_layers}"
        s += f"\n\tInternally initialized tensors: {self.internally_initialized_layers}"
        s += f"\n\tInternally terminated tensors: {self.internally_terminated_layers}"
        s += f"\n\tInternally terminated boolean tensors: {self.internally_terminated_bool_layers}"
        s += f"\n\tBuffer tensors: {self.buffer_layers}"
        s += f"\n\tRaw layer labels:"
        for layer in self.raw_tensor_labels_list:
            s += f"\n\t\t{layer}"
        return s

    @staticmethod
    def pretty_print_list_w_line_breaks(lst, indent_chars: str, line_break_every=5):
        """
        Utility function to pretty print a list with line breaks, adding indent_chars every line.
        """
        s = f'\n{indent_chars}'
        for i, item in enumerate(lst):
            s += f"{item}"
            if i < len(lst) - 1:
                s += ', '
            if ((i + 1) % line_break_every == 0) and (i < len(lst) - 1):
                s += f'\n{indent_chars}'
        return s

    def _get_lookup_help_str(self,
                             layer_label: Union[int, str],
                             mode: str) -> str:
        """Generates a help string to be used in error messages when indexing fails.
        """
        sample_layer1 = random.choice(self.layer_labels_w_pass)
        sample_layer2 = random.choice(self.layer_labels_no_pass)
        if len(self.module_addresses) > 0:
            sample_module1 = random.choice(self.module_addresses)
            sample_module2 = random.choice(self.module_passes)
        else:
            sample_module1 = 'features.3'
            sample_module2 = 'features.4:2'
        module_str = f"(e.g., {sample_module1}, {sample_module2})"
        if mode == 'get_one_item':
            msg = "e.g., 'pool' will grab the maxpool2d or avgpool2d layer, 'maxpool' will grab the 'maxpool2d' " \
                  "layer, etc., but there must be only one such matching layer"
        elif mode == 'query_multiple':
            msg = "e.g., 'pool' will grab all maxpool2d or avgpool2d layers, 'maxpool' will grab all 'maxpool2d' " \
                  "layers, etc."
        else:
            raise ValueError("mode must be either get_one_item or query_multiple")
        help_str = (f"Layer {layer_label} not recognized; please specify either "
                    f"\n\n\t1) an integer giving the ordinal position of the layer "
                    f"(e.g. 2 for 3rd layer, -4 for fourth-to-last), "
                    f"\n\t2) the layer label (e.g., {sample_layer1}, {sample_layer2}), "
                    f"\n\t3) the module address {module_str}"
                    f"\n\t4) A substring of any desired layer label ({msg})."
                    f"\n\n(Label meaning: conv2d_3_4:2 means the second pass of the third convolutional layer, "
                    f"and fourth layer overall in the model.)")
        return help_str

    def _module_hierarchy_str(self):
        """
        Utility function to print the nested module hierarchy.
        """
        s = ''
        for module_pass in self.top_level_module_passes:
            module, pass_num = module_pass.split(':')
            s += f"\n\t\t{module}"
            if self.module_num_passes[module] > 1:
                s += f':{pass_num}'
            s += self._module_hierarchy_str_helper(module_pass, 1)
        return s

    def _module_hierarchy_str_helper(self, module_pass, level):
        """
        Helper function for _module_hierarchy_str.
        """
        s = ''
        any_grandchild_modules = any([len(self.module_pass_children[submodule_pass]) > 0
                                      for submodule_pass in self.module_pass_children[module_pass]])
        if any_grandchild_modules or len(self.module_pass_children[module_pass]) == 0:
            for submodule_pass in self.module_pass_children[module_pass]:
                submodule, pass_num = submodule_pass.split(':')
                s += f"\n\t\t{'    ' * level}{submodule}"
                if self.module_num_passes[submodule] > 1:
                    s += f":{pass_num}"
                s += self._module_hierarchy_str_helper(submodule_pass, level + 1)
        else:
            submodule_list = []
            for submodule_pass in self.module_pass_children[module_pass]:
                submodule, pass_num = submodule_pass.split(':')
                if self.module_num_passes[submodule] == 1:
                    submodule_list.append(submodule)
                else:
                    submodule_list.append(submodule_pass)
            s += self.pretty_print_list_w_line_breaks(submodule_list,
                                                      line_break_every=8,
                                                      indent_chars=f"\t\t{'    ' * level}")
        return s

    def __repr__(self):
        return self.__str__()<|MERGE_RESOLUTION|>--- conflicted
+++ resolved
@@ -72,11 +72,8 @@
         # Saved tensor info:
         self.tensor_contents = fields_dict['tensor_contents']
         self.has_saved_activations = fields_dict['has_saved_activations']
-<<<<<<< HEAD
+        self.output_device = fields_dict['output_device']
         self.activation_postfunc = fields_dict['activation_postfunc']
-=======
-        self.output_device = fields_dict['output_device']
->>>>>>> c33aec6d
         self.detach_saved_tensor = fields_dict['detach_saved_tensor']
         self.creation_args = fields_dict['creation_args']
         self.creation_kwargs = fields_dict['creation_kwargs']
@@ -229,13 +226,11 @@
         """
         # The tensor itself:
         self.tensor_contents = safe_copy(t, self.detach_saved_tensor)
-<<<<<<< HEAD
+        if self.output_device not in [str(self.tensor_contents.device), 'same']:
+            self.tensor_contents = self.tensor_contents.to(self.output_device)
         if activation_postfunc is not None:
             self.tensor_contents = activation_postfunc(self.tensor_contents)
-=======
-        if self.output_device not in [str(self.tensor_contents.device), 'same']:
-            self.tensor_contents = self.tensor_contents.to(self.output_device)
->>>>>>> c33aec6d
+        
         self.has_saved_activations = True
 
         # Tensor args and kwargs:
@@ -569,11 +564,8 @@
                  model_name: str,
                  random_seed_used: int,
                  tensor_nums_to_save: Union[List[int], str] = 'all',
-<<<<<<< HEAD
+                 output_device: str = 'same',
                  activation_postfunc: Optional[Callable] = None,
-=======
-                 output_device: str = 'same',
->>>>>>> c33aec6d
                  detach_saved_tensors: bool = False,
                  save_gradients: bool = False):
         """Object that stores the history of a model's forward pass.
